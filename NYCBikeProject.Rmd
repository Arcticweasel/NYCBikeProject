--- conflicted
+++ resolved
@@ -1824,16 +1824,12 @@
 
 Als Erstes werden die Daten neu aggregiert. Dazu filtere ich aus den schon aggregierten Daten des Neighborhoods Chelsea raus, um uns auf diese zu konzentrieren. Danach lösche ich die Spalte Neighborhoods, um die Zahl der Features zu minimieren.
 
-
-
 ```{r}
 
 q2_starts_w2_agg <- q2_starts_w2_agg %>%
   rename(
     start_date = date
   )
-
-
 
 daily_neighborhood_train <- q2_starts_w2_agg %>%
   filter(neighborhood == "Chelsea")
@@ -1975,8 +1971,6 @@
 
 Hier eine tägliche Reggression für alle Stationen/Neighborhoods.
 
-
-
 ```{r , eval=FALSE, echo=TRUE}
 #Regression mit q2_starts_w
 options(max.print=450)
@@ -2007,32 +2001,18 @@
 
 Der RMSE für alle Neighborhoods von der linearen Regression liegt bei 494,8. Das heißt, dass sich die lineare Regression um ca 500 Nutzer pro Neighborhood pro Tag verschätzt. Dies ist in Anbetracht der großen Datenmenge und der vielen Features ein guter Wert. Wenn man von ca. 3000 - 5000 Nutzern pro Station pro Tag ausgeht verschätzt sich die Regression um ca. 10-20%. Dies sind nur geschätzte Werte da die genauen Zahlen sehr variieren.
 
-<<<<<<< HEAD
 #### Tägliche Lineare Regression für ein Neighborhood
-=======
-Der RMSE für alle Neighborhoods von der linearen Regression liegt bei 494,8 . Das heißt das sich die lineare Regression um ca 500 Nutzer pro Neighborhood pro Tag verschätzt. Dies ist in anbetracht der großen Datenmenge und der vielen Features ein guter Wert. Wenn man von ca. 3000 - 5000 Nutzern pro Station pro Tag ausgeht verschätzt sich die Regression um ca. 10-20%. Dies sind nur geschätzte Werte da die genauen Zahlen sehr varrieren.
-
-### Tägliche Lineare Regression für ein Neighborhood
->>>>>>> fc922972
 
 Eine lineare Regression für das Neighborhood Chelsea zu den Nutzerzahlen pro Tag.
 
 ```{r}
-
-
 #Regression mit daily_neighborhood_train
 options(max.print=150)
 daily_neighborhood_model <- as.formula(anzahl ~ .)
 lin_reg_daily_neighborhood <- lm(daily_neighborhood_model, daily_neighborhood_train)
 summary(lin_reg_daily_neighborhood)
-
-
-<<<<<<< HEAD
-=======
-```
-
-
->>>>>>> fc922972
+```
+
 ```{r}
 #Vorhersage mit Testdaten
 
@@ -2044,14 +2024,7 @@
 test_q2_rmse
 ```
 
-<<<<<<< HEAD
 Wir bekommen einen RMSE von 2257. D.h., dass die Vorhersage der Regression um ca 2257 Nutzer daneben liegt pro Tag. Dies ist ein sehr schlechtes Ergebnis. Man könnte jetzt Features entfernen die nicht statistisch signifikant sind und die Regression erneut durchlaufen lassen, um zu gucken, ob dies zu einer Verbesserung führt. Ich überspringe diesen Punkt und gehe weiter zur Visualisierung und zum LSTM.
-=======
-
-
-Wir bekommen einen RMSE von 2257. D.h. das die Vorhersage der Regression um ca 2257 Nutzer daneben liegt pro Tag. Dies ist ein sehr schlechtes Ergebnis. Man könnte jetzt Features entfernen die nicht statistisch signifikant sind und die Regression erneut durchlaufen lassen um zu gucken ob dies zu einer Verbesserung führt. Ich überspringe diesen Punkt und gehe weiter zur Visualisierung und zum LSTM.
-
->>>>>>> fc922972
 
 ```{r}
 daily_vizdata <- data.frame( Date = daily_neighborhood_test$start_date, Values = daily_neighborhood_test$anzahl, LinReg = lin_reg_q2n_predictions)
@@ -2755,10 +2728,9 @@
 lstm_rmse
 ```
 
-Zuletzt werfen wir einen Blick auf den Plot. Dort sind die Vorhergesagten Nutzerzahlen und die echten Nutzerzahlen abgebildet. Man sieht das das Netz sehr gut die Schwankungen abbildet und auch sehr genau die Werte Vorhersagt.
-
-```{r}
-
+Zuletzt werfen wir einen Blick auf den Plot. Dort sind die vorhergesagten Nutzerzahlen und die echten Nutzerzahlen abgebildet. Man sieht, dass das Netz sehr gut die Schwankungen abbildet und auch sehr genau die Werte Vorhersagt.
+
+```{r}
 # Vorhersage für tägliche Nutzerzahlen für ein Neighborhood
 
 graphdata <- data.frame(Date = df.test$datehour, Value = testseries, Predictions = predictions, LinReg = lin_reg_q2n_predictions[4:NROW(lin_reg_q2n_predictions)])
@@ -2777,7 +2749,7 @@
   scale_color_manual(name = "Legende", values = c("black"="black", "cadetblue" ="cadetblue", "orange" = "orange"),labels = c("Tatsächliche Nutzer", "LSTM Vorhersage", "Lineare Regression Vorhersage"))
 ```
 
-Man sieht das die Graphen fast übereinander liegen und die Vorhersage mit den echten Nutzerzahlen fast identisch ist. Mit dieser Vorhersage könnte man nun die logistischen Operationen hinter einer Bikesharingflotte optimieren und so die Kundenzufriedenheit und Nutzbarkeit verbessern.
+Man sieht, dass die Graphen fast übereinander liegen und die Vorhersage mit den echten Nutzerzahlen fast identisch ist. Mit dieser Vorhersage könnte man nun die logistischen Operationen hinter einer Bikesharingflotte optimieren und so die Kundenzufriedenheit und Nutzbarkeit verbessern.
 
 ## Ausblick
 
