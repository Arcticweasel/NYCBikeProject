---
title: "Application Project - New York City Bike Sharing"
author: "Laura Elfriede Noetzel & Felix Doobe"
date: "18.06.2020"
output:
  rmdformats::readthedown:
    highlight: kate
---

```{r setup, include=FALSE}
knitr::opts_chunk$set(echo = TRUE, warning = FALSE, message = FALSE)

```

```{r, include=FALSE}
library(tidyverse)
library(lubridate)
library(imputeTS)
library(timeDate)
library(fastDummies)

library(keras)

library(forecast)
library(keras)
library(ggplot2)
library(gridExtra)
library(geojsonio)
library(move)
library(moveVis)



source("Routinen/ANNUtils.r")

theme_set(theme_classic())
```

# New York City Bike Project

## Überblick

In diesem Anwendungsprojekt werden Daten der City of New York bearbeitet, visualisiert und analysiert, die Informationen zum städtischen Bikesharing aus dem Jahr 2016 enthalten. Das Hauptaugenmerk in diesem Projekt liegt darauf, möglichst sinnvoll und genau die Anzahl der Nutzer an den verschiedenen Stationen vorherzusagen. Zu diesem Zweck werden zusätzlich Wetterdaten der Stadt New York hinzugezogen. 

Die Vorhersage der Nutzerzahlen geschieht mit Hilfe eines künstlichen neuronalen Netzes, einem sogenannten **L**ong **S**hort **T**erm **M**emory Netz, kurz **LSTM**. Um die Performance des Netzes zu überprüfen wird das Ergebnis mit dem Ergebnis einer linearen Regression nach der Methode der kleinsten Quadrate, auch OLS Regression genannt, verglichen. 

## Daten

Die Daten zum Bikesharing sind folgendermaßen strukturiert. Jede Zeile des ursprünglichen Datensatzes repräsentiert eine Fahrt mit einem Fahrrad der Bikesharing Flotte. Zu jeder Fahrt ist die Dauer der Leihe, der Start- und Endzeitpunkt, sowie die Start- und Endstation festgehalten. Außerdem ist die Indentifikationsnummer des jeweiligen Fahrrades vorhanden. Des Weiteren sind Kundeninformationen festgehalten. Das Geschlecht und Geburtsjahr, sowie der Nutzertyp. Bei Letzterem wird zwischen Customer und Subscriber unterschieden. Subscriber haben ein jährliches Abonnement abgeschlossen, wohingegen Customer einen Ein- oder Drei-Tages-Pass erworben haben. Zu Analysezwecken wird dieser ursprüngliche Datensatz im Laufe des Projektes aggregiert. Dies geschieht auf verschiedenen Ebenen. Zum Einen werden die Daten nach Stunde und Tag und zum Anderen nach Leihstation und Stadtbezirk zusammengefasst.

Die täglichen Wetterdaten halten die täglichen Maximal- und Minimaltemperaturen fest, sowie die Tagesdurchschnittstemperatur. Des Weiteren geben Sie Auskunft über den gefallenen Regen, sowie den neuen Schneefall und die Tiefe der aktuellen Schneedecke.

Die stündlichen Wetterdaten geben Auskunft über die Temperatur, die Windgeschwindigkeit, sowie den gefallenen Regen.

## Forschungsfragen

Nach einigen Diskussionen und Analysen der Daten haben sich zwei interessante Forschungsfragen ergeben.

1. Können die Nutzerzahlen pro Station und Stunde zuverlässig vorausgesagt werden?   und

2. Können die Nutzerzahlen pro Station und Tag zuverlässig vorausgesagt werden? 

Im späteren Verlauf des Projektes haben sich aufgrund der Datenmenge Probleme in den Analysen ergeben. Aufgrunddessen werden die Forschungsfragen wie folgt bearbeitet:

**1.** Können die Nutzerzahlen pro Bezirk und Stunde zuverlässig vorausgesagt werden? und

**2.** Können die Nutzerzahlen pro Bezirk und Tag zuverlässig vorausgesagt werden?

Durch die Aggregation auf Bezirksebene verringert sich die Anzahl an Variablen erheblich. Aufgrund der dennoch enorm großen Datenmengen und den daraus resultierenden Problemen werden die Vorhersagen mit dem LSTM Netz und der linearen Regression exemplarisch für einen Bezirk durchgeführt. 

## Preprocessing

In einem ersten Schritt, werden alle zunächst zur Verfügung stehenden Datensätze geladen und entsprechend der Analysezwecke aufbereitet.

Zunächst werden die Datensätze geladen, die die Wetterdaten enthalten. Je Forschungsfrage gibt es einen eigenen Datensatz. Der Datensatz weather enthält tägliche Wetterdaten, wohingegen der Datensatz hourly_weather stündliche Wetterdaten enthält.

```{r, eval=FALSE, echo=TRUE}
weather <- read.csv("Data/weather_data_nyc_centralpark_2016(1).csv")
hourly_weather <- read.csv("Data/hourly_weather.csv")
```

Da die Bikesharingdaten von der Stadt New York monatlich gespeichert werden, werden sie zunächst je Monat in einen Data Frame geladen.

```{r, eval=FALSE, echo=TRUE}
januar <- read_csv("H:/Projekt Daten/201608-citibike-tripdata/201601-citibike-tripdata.csv")
februar <- read_csv("H:/Projekt Daten/201608-citibike-tripdata/201602-citibike-tripdata.csv")
maerz <-read_csv("H:/Projekt Daten/201608-citibike-tripdata/201603-citibike-tripdata.csv")
april <-read_csv("H:/Projekt Daten/201608-citibike-tripdata/201604-citibike-tripdata.csv")
mai <-read_csv("H:/Projekt Daten/201608-citibike-tripdata/201605-citibike-tripdata.csv")
juni <-read_csv("H:/Projekt Daten/201608-citibike-tripdata/201606-citibike-tripdata.csv")
juli <-read_csv("H:/Projekt Daten/201608-citibike-tripdata/201607-citibike-tripdata.csv")
august <-read_csv("H:/Projekt Daten/201608-citibike-tripdata/201608-citibike-tripdata.csv")
september <-read_csv("H:/Projekt Daten/201608-citibike-tripdata/201609-citibike-tripdata.csv")
oktober <-read_csv("H:/Projekt Daten/201608-citibike-tripdata/201610-citibike-tripdata.csv")
november <-read_csv("H:/Projekt Daten/201608-citibike-tripdata/201611-citibike-tripdata.csv")
dezember <-read_csv("H:/Projekt Daten/201608-citibike-tripdata/201612-citibike-tripdata.csv")
```

Da es in R schwierig sein kann mit Spaltennamen zu arbeiten, die Leerzeichen enthalten, werden diese durch Unterstriche ersetzt.

```{r, eval=FALSE, echo=TRUE}
names(januar) <- str_replace_all(names(januar), c(" " = "_"))
names(februar) <- str_replace_all(names(februar), c(" " = "_"))
names(maerz) <- str_replace_all(names(maerz), c(" " = "_"))
names(april) <- str_replace_all(names(april), c(" " = "_"))
names(mai) <- str_replace_all(names(mai), c(" " = "_"))
names(juni) <- str_replace_all(names(juni), c(" " = "_"))
names(juli) <- str_replace_all(names(juli), c(" " = "_"))
names(august) <- str_replace_all(names(august), c(" " = "_"))
names(september) <- str_replace_all(names(september), c(" " = "_"))
names(oktober) <- str_replace_all(names(oktober), c(" " = "_"))
names(november) <- str_replace_all(names(november), c(" " = "_"))
names(dezember) <- str_replace_all(names(dezember), c(" " = "_"))
```

In einem nächsten Schritt werden die Spaltennamen der Monate Oktober bis Dezember an die Namen der anderen Monate angepasst, damit ein Datensatz entstehen kann, der alle Monate umfasst.

```{r, eval=FALSE, echo=TRUE}
dezember <- dezember %>%
  rename(tripduration = Trip_Duration,
         starttime = Start_Time,
         stoptime = Stop_Time,
         start_station_id = Start_Station_ID,
         start_station_name = Start_Station_Name,
         start_station_latitude = Start_Station_Latitude,
         start_station_longitude = Start_Station_Longitude,
         end_station_id = End_Station_ID,
         end_station_name = End_Station_Name,
         end_station_latitude = End_Station_Latitude,
         end_station_longitude = End_Station_Longitude,
         bikeid = Bike_ID,
         usertype = User_Type,
         birth_year = Birth_Year,
         gender = Gender)

november <- november %>%
  rename(tripduration = Trip_Duration,
         starttime = Start_Time,
         stoptime = Stop_Time,
         start_station_id = Start_Station_ID,
         start_station_name = Start_Station_Name,
         start_station_latitude = Start_Station_Latitude,
         start_station_longitude = Start_Station_Longitude,
         end_station_id = End_Station_ID,
         end_station_name = End_Station_Name,
         end_station_latitude = End_Station_Latitude,
         end_station_longitude = End_Station_Longitude,
         bikeid = Bike_ID,
         usertype = User_Type,
         birth_year = Birth_Year,
         gender = Gender)

oktober <- oktober %>%
  rename(tripduration = Trip_Duration,
         starttime = Start_Time,
         stoptime = Stop_Time,
         start_station_id = Start_Station_ID,
         start_station_name = Start_Station_Name,
         start_station_latitude = Start_Station_Latitude,
         start_station_longitude = Start_Station_Longitude,
         end_station_id = End_Station_ID,
         end_station_name = End_Station_Name,
         end_station_latitude = End_Station_Latitude,
         end_station_longitude = End_Station_Longitude,
         bikeid = Bike_ID,
         usertype = User_Type,
         birth_year = Birth_Year,
         gender = Gender)
```

Aufgrund der Datenmenge werden die Monate einzeln abgespeichert und nach dem Laden zu einem Data Frame zusammengefasst. So ist während der Projektarbeit sichergestellt, dass alle Teammitglieder zu jeder Zeit über GitHub die jeweils aktuellen Daten nutzen können und keine Diskrepanzen entstehen.

```{r, eval=FALSE, echo=TRUE}
saveRDS(januar, "Bike_Data_Jan.RDS")
saveRDS(februar, "Bike_Data_Feb.RDS")
saveRDS(maerz, "Bike_Data_Mrz.RDS")
saveRDS(april, "Bike_Data_Apr.RDS")
saveRDS(mai, "Bike_Data_Mai.RDS")
saveRDS(juni, "Bike_Data_Jun.RDS")
saveRDS(juli, "Bike_Data_Jul.RDS")
saveRDS(august, "Bike_Data_Aug.RDS")
saveRDS(september, "Bike_Data_Sep.RDS")
saveRDS(oktober, "Bike_Data_Okt.RDS")
saveRDS(november, "Bike_Data_Nov.RDS")
saveRDS(dezember, "Bike_Data_Dez.RDS")
```

Die einzelnen Datensätze für jeden Monat werden geladen und in einem Datensatz mit dem Namen "bike" zusammengefasst. Da in den Datensätzen Januar bis September die Start- und Stopzeiten als `character` formatiert sind, in den Monaten Oktober bis Dezember aber als Unixtime bzw. bereits richtig umgewandelt als `datetime`, muss vor der Zusammenführung das Format vereinheitlicht werden. Hierfür wird in den Monaten Januar bis September der Datentyp von `character` zu `datetime` umgewandelt. So ist weiteres Arbeiten mit den Datums- und Zeitangaben problemlos möglich.

```{r, eval=FALSE, echo=TRUE}
df1 <- read_rds("Data/Bike_Data_Jan.RDS")
df1$starttime <- mdy_hms(df1$starttime)
df1$stoptime <- mdy_hms(df1$stoptime)

df2 <- read_rds("Data/Bike_Data_Feb.RDS")
df2$starttime <- mdy_hms(df2$starttime)
df2$stoptime <- mdy_hms(df2$stoptime)

df3 <- read_rds("Data/Bike_Data_Mrz.RDS")
df3$starttime <- mdy_hms(df3$starttime)
df3$stoptime <- mdy_hms(df3$stoptime)

df4 <- read_rds("Data/Bike_Data_Apr.RDS")
df4$starttime <- mdy_hms(df4$starttime)
df4$stoptime <- mdy_hms(df4$stoptime)

df5 <- read_rds("Data/Bike_Data_Mai.RDS")
df5$starttime <- mdy_hms(df5$starttime)
df5$stoptime <- mdy_hms(df5$stoptime)

df6 <- read_rds("Data/Bike_Data_Jun.RDS")
df6$starttime <- mdy_hms(df6$starttime)
df6$stoptime <- mdy_hms(df6$stoptime)

df7 <- read_rds("Data/Bike_Data_Jul.RDS")
df7$starttime <- mdy_hms(df7$starttime)
df7$stoptime <- mdy_hms(df7$stoptime)

df8 <- read_rds("Data/Bike_Data_Aug.RDS")
df8$starttime <- mdy_hms(df8$starttime)
df8$stoptime <- mdy_hms(df8$stoptime)

df9 <- read_rds("Data/Bike_Data_Sep.RDS")
df9$starttime <- mdy_hms(df9$starttime)
df9$stoptime <- mdy_hms(df9$stoptime)

df10 <- read_rds("Data/Bike_Data_Okt.RDS")
df11 <- read_rds("Data/Bike_Data_Nov.RDS")
df12 <- read_rds("Data/Bike_Data_Dez.RDS")


bike <- rbind(df1, df2, df3, df4, df5, df6, df7, df8, df9, df10, df11, df12)
rm(df1, df2, df3, df4, df5, df6, df7, df8, df9, df10, df11, df12)
```

### Missing Values

Im nächsten Schritt des Preprocessing wird in den Datensätzen bike und weather nach fehlenden Werten gesucht und diese entfernt oder ersetzt. Dies ist notwendig, da die späteren Analyseergebnisse durch fehlende Werte beeinträchtigt werden können. Die fehlenden Werte werden pro Spalte aufsummiert.

Im Datensatz der täglichen Wetterdaten befindet sich in den Spalten Niederschlagsmenge, Schneefall und Schneetiefe anstelle von numerischen Werten and einigen Stellen der Wert T. Dieser steht für eine nicht messbare Menge an Regen oder Schnee. Würde der Wert ein Platzhalter für fehlende Werte darstellen, könnten diese wie unten vorgestellt mit Hilfe der Spline-Interpolation sinnvoll geschätzt werden. Diese Variante wird nicht weiter genutzt, da der Wert T keinen fehlenden Wert darstellt.

```{r, eval=FALSE, echo=TRUE}
# Überprüfe auf missing values
apply(bike, 2, function(x) sum(is.na(x)))
apply(weather, 2, function(x) sum(is.na(x)))


# Mögliche Variante für missing values beim Wetter 
weather_test <- weather
is.na(weather_test$precipitation) <- which(weather$precipitation == 'T')
is.na(weather_test$snow.fall) <- which(weather$snow.fall == 'T')
is.na(weather_test$snow.depth) <- which(weather$snow.depth == 'T')

weather_test$precipitation <- as.numeric(weather_test$precipitation)

weather_test[is.na(weather_test$precipitation),"precipitation"] <- 0.01

weather_test_interpolated <- na_interpolation(weather_test$precipitation, option = "spline")
```

Die Spalten usertype und birth_year des bike Datensatzes enthalten als einzige fehlende Werte. Um einen sauberen Datensatz zu erhalten, werden die Zeilen, die fehlende Werte enthalten aus dem Datensatz entfernt. 

Die hat zwei Gründe. Zum Einen kann das Geburtsjahr, sowie auch der Nutzertyp (Subscriber oder Customer) nicht sinnvoll interpoliert werden. Es können von den davor und danach liegenden Datenpunkten keine sinnvollen Rückschlüsse auf die fehlenden Werte gezogen werden. Zum Anderen liegt hier ein ausreichend großer Datensatz vor (über 13 000 000 Zeilen), sodass der Informationsverlust, der durch das Löschen von ca. 1 600 000 Zeilen gering ist. So können Verzerrungen durch falsch interpolierte Werte vermieden werden.

```{r, eval=FALSE, echo=TRUE}
bike <- na.omit(bike)
```
```{r, eval=FALSE, echo=TRUE}
apply(bike, 2, function(x) sum(is.na(x)))
```

### Aufbereitung

#### Tägliche Wetterdaten

Um mit den täglichen Wetterdaten arbeiten zu können, muss zunächst die Spalte date in das richtige Datumsformat überführt werden. Die Temperaturangaben in Fahrenheit werden in Celsius, die Menge des Regens und des Schnees in Inches in Millimeter umgerechnet. Kann die Menge des gefallenen Regens oder Schnees nicht gemessen werden, wird dies durch ein T gekennzeichnet. Um mit den Daten problemlos arbeiten zu können, wird das T durch den Wert 0.01 ersetzt. So ist ein numerischer Wert vorhanden, der kennzeichnet, dass Regen oder Schnee gefallen ist. Jedoch ist dieser sehr gering, sodass er keinen unverhältnismäßigen Einfluss auf etwaige Analyseergebnisse hat. Die T-Werte werden zunächst durch den Wert 100 ersetzt, da so Probleme beim Umrechnen umgangen werden, die durch z.B. NAs entstehen. In keiner der Spalten kommt vorher der Wert 100 vor, sodass nach dem Umrechnen weiterhin klar ist, welche Werte vorher ein T waren. Nach dem Umrechnen haben diese den Wert 2540 und können problemlos mit 0.01 ersetzt werden.

```{r, eval=FALSE, echo=TRUE}

# Datum richtig formatieren
weather$date <- dmy(weather$date)

# Temperatur in Celsius umrechnen
weather <- weather %>%
  mutate(maximum.temperature = round((maximum.temperature-32)*5/9, 2),
         minimum.temperature = round((minimum.temperature-32)*5/9, 2),
         average.temperature = round((average.temperature-32)*5/9, 2))

levels(weather$precipitation)
levels(weather$snow.fall)
levels(weather$snow.depth)

# Niederschlagsmenge formatieren, T-Werte durch 100 ersetzen und zurückformatieren
weather$precipitation <- as.character(weather$precipitation)
weather$precipitation[weather$precipitation == "T"] <- 100
weather$precipitation <- as.double(weather$precipitation)

# Schneefall und -tiefe formatieren, T-Werte durch 100 ersetzten und zurückformatieren
weather$snow.fall <- as.character(weather$snow.fall)
weather$snow.fall[weather$snow.fall == "T"] <- 100
weather$snow.fall <- as.double(weather$snow.fall)

weather$snow.depth <- as.character(weather$snow.depth)
weather$snow.depth[weather$snow.depth == "T"] <- 100
weather$snow.depth <- as.double(weather$snow.depth)

# Regen und Schnee in mm umrechen
weather <- weather %>%
  mutate(precipitation = round(precipitation*25.4, 2),
         snow.fall = round(snow.fall*25.4, 2),
         snow.depth = round(snow.depth*25.4, 2))

# Die ehemaligen T-Werte (jetzt 2540) mit 0.01 ersetzten
max(weather$precipitation)
weather$precipitation[weather$precipitation == 2540] <- 0.01

max(weather$snow.fall)
weather$snow.fall[weather$snow.fall == 2540] <- 0.01

max(weather$snow.depth)
weather$snow.depth[weather$snow.depth == 2540] <- 0.01

# Wetter speichern
saveRDS(weather, "Data/weather_daily_2016.rds")

```

```{r}
# Wetterdaten laden
weather <- readRDS("Data/weather_daily_2016.rds")
```

Die Wetterdaten für das Jahr 2017 werden genauso aufbereitet wie die Vorherigen. Die Maßeinheiten Fahrenheit und Inches werden wieder in Celsius und Millimeter umgerechnet. Da die Spalte mit der täglichen Durchschnittstemperatur ausschließlich fehlende Werte enthält, wird sie aus dem Mittelwert der minimal und maximal Temperatur ermittelt. Dies ist ebenfalls das Vorgehen des **N**ational **C**limatic **D**ata **C**enter, kurz NCDC, woher die Daten stammen. Die Spalten Niederschlagsmenge, Schneefall und Schneetiefe enthalten im Jahr 2017 keine T-Werte wie noch im Jahr 2016 und müssen hier nicht dementsprechend aufbereitet werden.

```{r, eval=FALSE, echo=TRUE}
# Daten laden
weather17 <- read_csv("Data/daily_weather_2017.csv")

# Daten für 2017 auswählen, Spaltennamen dem Vorjahr anpassen und Durchschnittstemperatur berechnen
weather17 <- weather17 %>%
  filter(year(DATE) == 2017) %>%
  select(date = DATE,
         maximum.temperature = TMAX,
         minimum.temperature = TMIN,
         precipitation = PRCP,
         snow.fall = SNOW,
         snow.depth = SNWD) %>%
  mutate(average.temperature = (minimum.temperature+maximum.temperature)/2)

# Fehlende Werte überprüfen
apply(df, 2, function(x) sum(is.na(x)))

# Einheiten umrechnen
weather17 <- weather17 %>%
  mutate(maximum.temperature = round((maximum.temperature-32)*5/9, 2),
         minimum.temperature = round((minimum.temperature-32)*5/9, 2),
         average.temperature = round((average.temperature-32)*5/9, 2),
         precipitation = round(precipitation*25.4, 2),
         snow.fall = round(snow.fall*25.4, 2),
         snow.depth = round(snow.depth*25.4, 2))

# Data Frame wie Vorjahr sortieren
weather17 <- weather17[,c(1:3,7,4:6)]

# Datensatz speichern
saveRDS(weather17, "Data/weather_daily_2017.RDS")
```

```{r}
# Wetterdaten laden
weather_2017 <- read_rds("Data/weather_daily_2017.RDS")
```


#### Stündliche Wetterdaten

Auch die stündlichen Wetterdaten müssen vor Gebrauch bearbeitet werden. Der Datensatz hat in vielen Spalten sehr viele fehlende Werte. In einem ersten Schritt werden die Spalten ausgesucht, die weiterhin betrachtet werden sollen. Die Spalten Datum, Temperatur in Grad Celsius, Windgeschwindigkeit in Km/h, sowie die binären Spalten Nebel, Regen, Schnee, Hagel, Gewitter und Tornado werden weiterhin genutzt. Die Spalte, die z.B den gefallenen Regen in mm enthält, weißt mehr fehlende Werte auf, als Werte da sind. Da dadurch ein sinnvolles interpolieren der Werte nicht mehr möglich ist, wird diese Variable, sowie einige andere von der weiteren Betrachtung ausgeschlossen. Die Spalten Temperatur und Windgeschwindigkeit weisen einige fehlende Werte auf, die aber aufgrund ihrer geringen Anzahl sinnvoll interpoiert werden können und werden. Hierfür wird die Spline-Interpolation genutzt. In diesem Datensatz wird die Spalte, die Datum und Uhrzeit enthält aufgespalten, sodass Datum und Stunde als getrennte Spalten übrig bleiben. Im letzten Schritt der Aufbereitung werden doppelte Beobachtungen behandelt. Für manche Stunden sind verschiedene Temperaturen und Windgeschwindigkeiten bekannt, die sich jeweils nur marginal unterscheiden. Es wird jeweils der erste gemessene Wert für die weiteren Analysen beibehalten.

```{r, eval= FALSE, echo=TRUE}
# Nur Wetterdaten aus 2016 behalten
hourly_weather <- hourly_weather %>%
  filter(date(pickup_datetime) > "2015-12-31" & date(pickup_datetime) < "2017-01-01")

# Fehlende Werte überprüfen
apply(hourly_weather, 2, function(x) sum(is.na(x)))

# Spalten auswählen
hourly_weather <- hourly_weather %>%
  select(pickup_datetime, tempm, wspdm, fog, rain, snow, hail, thunder, tornado)

# Auf fehlende Werte überprüfen und diese interpolieren
apply(hourly_weather, 2, function(x) sum(is.na(x)))
hourly_weather[is.na(hourly_weather$tempm),]
hourly_weather$tempm <- na_interpolation(hourly_weather$tempm, option = "spline")
hourly_weather[is.na(hourly_weather$wspdm),]
hourly_weather$wspdm <- na_interpolation(hourly_weather$wspdm, option = "spline")
apply(hourly_weather, 2, function(x) sum(is.na(x)))

# Spalten umbenennen
hourly_weather <- hourly_weather %>%
  rename(datetime = pickup_datetime,
         temp = tempm,
         wspd = wspdm)

# Datum und Stunde trennen
hourly_weather <- hourly_weather %>%
  mutate(date = as_date(datetime),
         hour = hour(datetime))
hourly_weather$datetime <- NULL         

# Reihenfolge der Spalten festlegen und nur einen Messwert je Stunde behalten
hourly_weather <- hourly_weather[,c(9,10,1:8)]
hourly_weather <- hourly_weather %>% distinct(date, hour, .keep_all = T)

# Daten speichern
saveRDS(hourly_weather, "hourly_weather.RDS")

```

Aufgrund der dünnen Datenlage zum stündlichen Wetter im Jahr 2017, werden zwei andere Datensätze für die Jahre 2016 und 2017 genutzt, die das stündliche Wetter enthalten. 

Auch diese müssen zunächst aufbereitet werden. Da sehr viele Variablen vorhanden sind, die zum Teil viele fehlende Werte enthalten werden die stündlichen Daten für die Temperatur an der Messstation in Fahrenheit, die Windgeschwindigkeit in Meilen pro Stunde, sowie die Niederschlagsmenge in Inches ausgewählt. Fahrenheit wird in Celsius, Meilen pro Stunde in Kilometer pro Stunde und Inches in Millimeter umgerechnet. Kann die Menge des gefallenen Regens nicht gemessen werden, wird dies durch ein T gekennzeichnet. Um mit den Daten problemlos arbeiten zu können, wird das T durch den Wert 0.01 ersetzt. So ist ein numerischer Wert vorhanden, der kennzeichnet, dass Regen gefallen ist. Jedoch ist dieser sehr gering, sodass er keinen unverhältnismäßigen Einfluss auf etwaige Analyseergebnisse hat. Die T-Werte werden zunächst durch den Wert 1000 ersetzt, da so Probleme beim Umrechnen umgangen werden, die durch z.B. NAs entstehen. In keiner der Spalten kommt vorher der Wert 1000 vor, sodass nach dem Umrechnen weiterhin klar ist, welche Werte vorher ein T waren. Nach dem Umrechnen haben diese den Wert 25400 und können problemlos mit 0.01 ersetzt werden. Sind mehrere Werte für eine Stunde vorhanden, so wird nur der erste Wert weiter berücksichtigt. Verbliebene fehlende Werte werden mit Hilfe der Spline-Interpolation ersetzt. Jeder Tag endet mit einem Report um 23:59:00 Uhr, der ausschließlich fehlende Werte enthält. Diese Zeilen werden aus dem Datensatz entfernt. Dies geschieht für die Jahre 2016 und 2017 getrennt. 

```{r, eval=FALSE, echo=TRUE}
# Daten einlesen
df <- read_csv("Data/hourly_weather_new.csv")

# stündliche Daten auswählen
df <- df %>% select(DATE, HourlyAltimeterSetting, HourlyDewPointTemperature, HourlyDryBulbTemperature, 
                    HourlyPrecipitation, HourlyPresentWeatherType, HourlyPressureChange,   HourlyPressureTendency,
                    HourlyRelativeHumidity, HourlySeaLevelPressure, HourlySkyConditions,  HourlyStationPressure,
                    HourlyVisibility, HourlyWetBulbTemperature, HourlyWindDirection, HourlyWindGustSpeed, 
                    HourlyWindSpeed)

# Fehlende Werte überprüfen
apply(df, 2, function(x) sum(is.na(x)))

# Temperatur, Windgeschwindigkeit und Niederschlagsmenge auswählen
df <- df %>% select(DATE, HourlyDryBulbTemperature, HourlyPrecipitation, HourlyWindSpeed)

# Datensatz nach Jahren 2016 und 2017 aufsplitten
df16 <- df %>%
  filter(year(DATE)==2016)
df17 <- df %>%
  filter(year(DATE)==2017)

# Jeweils fehlende Werte überprüfen
apply(df16, 2, function(x) sum(is.na(x)))
apply(df17, 2, function(x) sum(is.na(x)))

# 2016
# Datum und Stunde trennen, sowie Uhrzeit als eigene Spalte behalten
df16 <- df16 %>%
  mutate(date = as_date(DATE),
         hour = hour(DATE),
         time = paste(hour(DATE), minute(DATE), second(DATE), sep = ":"))

# Alle Zeilen mit Uhrzeit 23:59:00 entfernen, da letzter Tagesreport mit allen Werten NA
df16 <- df16 %>% 
  filter(time != "23:59:0")
df16$time <- NULL
df16$DATE <- NULL

# Temperatur und Windgeschwindigkeit umrechnen
df16 <- df16 %>%
  mutate(temp = round((HourlyDryBulbTemperature-32)*5/9, 2),
         wdsp = round(HourlyWindSpeed*1.609344, 2))
df16$HourlyDryBulbTemperature <- NULL
df16$HourlyWindSpeed <- NULL

#Niederschlagsmenge umbenennen, Werte mit Buchstaben korrigieren, T durch 1000 ersetzten, in mm umrechnen und die ehemaligen T-Werte in 0.01mm ändern
df16 <- df16 %>%
  rename(precip = HourlyPrecipitation)

df16$precip <- str_replace_all(df16$precip, c("s" = ""))
df16$precip[df16$precip == "T"] <- 1000
df16$precip <- as.double(df16$precip)

df16 <- df16 %>%
  mutate(precip = round(precip*25.4, 2))
max(df16$precip, na.rm = T)
df16$precip[df16$precip == 25400] <- 0.01

# Reihenfolge der Spalten ändern und nur eine Zeile pro Stunde behalten
df16 <- df16[,c(2,3,4,5,1)]
df16 <- df16 %>% 
  distinct(date, hour, .keep_all = T)

# Fehlende Werte interpolieren
df16[,3:5] <- na_interpolation(df16[,3:5], option = "spline")
apply(df16, 2, function(x) sum(is.na(x)))

# 2017
# Datum und Stunde trennen, sowie Uhrzeit als eigene Spalte behalten
df17 <- df17 %>%
  mutate(date = as_date(DATE),
         hour = hour(DATE),
         time = paste(hour(DATE), minute(DATE), second(DATE), sep = ":"))

# Alle Zeilen mit Uhrzeit 23:59:00 entfernen, da letzter Tagesreport mit allen Werten NA
df17 <- df17 %>% 
  filter(time != "23:59:0")
df17$time <- NULL
df17$DATE <- NULL

# Temperatur und Windgeschwindigkeit umrechnen
df17 <- df17 %>%
  mutate(temp = round((HourlyDryBulbTemperature-32)*5/9, 2),
         wdsp = round(HourlyWindSpeed*1.609344, 2))
df17$HourlyDryBulbTemperature <- NULL
df17$HourlyWindSpeed <- NULL

# Niederschlagsmenge umbenennen, Werte mit Buchstaben korrigieren, T durch 1000 ersetzten, in mm umrechnen und die ehemaligen T-Werte in 0.01mm ändern
df17 <- df17 %>%
  rename(precip = HourlyPrecipitation)

df17$precip <- str_replace_all(df17$precip, c("s" = ""))
df17$precip[df17$precip == "T"] <- 1000
df17$precip <- as.double(df17$precip)

df17 <- df17 %>%
  mutate(precip = round(precip*25.4, 2))
max(df17$precip, na.rm = T)
df17$precip[df17$precip == 25400] <- 0.01

# Reihenfolge der Spalten ändern und nur eine Zeile pro Stunde behalten
df17 <- df17[,c(2,3,4,5,1)]
df17 <- df17 %>% 
  distinct(date, hour, .keep_all = T)

# Fehlende Werte interpolieren
df17[,3:5] <- na_interpolation(df17[,3:5], option = "spline")
apply(df17, 2, function(x) sum(is.na(x)))

# Daten speichern
saveRDS(df16, "Data/hourly_weather_2016.RDS")
saveRDS(df17, "Data/hourly_weather_2017.RDS")
```

```{r}
#Daten laden
hourly_weather_16 <- read_rds("Data/hourly_weather_2016.RDS")
hourly_weather_17 <- read_rds("Data/hourly_weather_2017.RDS")
```

Im weiteren Verlauf dieser Arbeit wird mit den Datensätzen hourly_weather_16 und hourly_weather_2017 gearbeitet.

### Daten Aggregieren

#### Stündliche Daten

Um die erste Forschungsfrage beantworten zu können, müssen die Daten zunächst so aggregiert werden, dass die Anzahl der Fahrten pro Stunde und Station sichtbar werden. Hier werden zwei Datensätze erstellt: Der Erste hält die Anzahl der pro Stunde losgefahrenen Radfahrer je Station fest (hourly_starts). Der Zweite hält die Anzahl der pro Stunde ankommenden Radfahrer je Station fest (hourly_stops). Die Anzahl der Fahrer wird mit der Variable user_count beschrieben. Die Variablen avg_age und avg_tripduration beschreiben jeweils das durchschnittliche Alter in Jahren, sowie die durchschnittliche Fahrtdauer in Sekunden. Die Variable weekend gibt an, ob der jeweilige Tag ein Wochenendtag (Samstag oder Sonntag) ist (1 = ja, 0 = nein). In den Variablen male_user_count, female_user_count und undefined_user_count geben die Anzahl der Fahrer nach Geschlecht gesplittet an. subscriber_count und customer_count geben an, wie viele der Fahrer ein Abo hatten bzw. einen 1-Tages oder 3-Tages-Pass. In den letzten 5 genannten Variablen werden fehlende Werte durch 0 ersetzt, da sich diese durch das Pivotieren der jeweiligen Data Frames ergeben und für die Anzahl der Fahrer stehen.
 
```{r, eval= FALSE, echo=TRUE}
# Datensatz mit getrenntem Datum und Stunde erstellen
bike_q1 <- bike
bike_q1 <- bike_q1 %>%
  mutate(start_date = as_date(starttime),
         start_hour = hour(starttime),
         stop_date = as_date(stoptime),
         stop_hour = hour(stoptime))

# Datensatz für stündliche Starts je Station erstellen und Spalten für die Anzahl der losfahrenden Radfahrer, deren durchschnittliches Alter und die durchschnittliche Fahrtdauer einfügen, sowie Variable für Wochenende
hourly_starts <- bike_q1 %>%
  group_by(start_date, start_hour, start_station_id, start_station_name, start_station_latitude,
           start_station_longitude) %>%
  summarise(user_count = n(),
            avg_age = round(2016 - mean(birth_year)),
            avg_tripduration = mean(tripduration)) %>%
  mutate(weekend = ifelse(wday(start_date) == 6 | wday(start_date) == 7, 1,0))

# Datensatz erstellen der nach Stunde, Station und Geschlecht getrennt Fahrer zählt
gender <- bike_q1 %>%
  group_by(start_date, start_hour, start_station_id, gender) %>%
  summarise(user = n())
gender <- pivot_wider(gender, names_from = gender, values_from = user)

# Beide Datensätze verbinden und redundante Spalten löschen
hourly_starts <- cbind(hourly_starts, gender)
hourly_starts$start_date1 <- NULL
hourly_starts$start_hour1 <- NULL
hourly_starts$start_station_id1 <- NULL

# Datensatz erstellen, der nach Stunde, Station und Nutzertyp getrennt Fahrer zählt
usertype <- bike_q1 %>%
  group_by(start_date, start_hour, start_station_id, usertype) %>%
  summarise(user = n())
usertype <- pivot_wider(usertype, names_from = usertype, values_from = user)

# Beide Datensätze verbinden und redundante Spalten löschen
hourly_starts <- cbind(hourly_starts, usertype)
hourly_starts$start_date1 <- NULL
hourly_starts$start_hour1 <- NULL
hourly_starts$start_station_id1 <- NULL

# Spalten umbenennen
hourly_starts <- hourly_starts %>%
  rename(male_user_count = "1",
         female_user_count = "2",
         undefined_user_count = "0",
         subscriber_count = Subscriber,
         customer_count = Customer)

# Fehlende Werte ersetzen
hourly_starts$male_user_count[is.na(hourly_starts$male_user_count)] <- 0
hourly_starts$female_user_count[is.na(hourly_starts$female_user_count)] <- 0
hourly_starts$undefined_user_count[is.na(hourly_starts$undefined_user_count)] <- 0
hourly_starts$subscriber_count[is.na(hourly_starts$subscriber_count)] <- 0
hourly_starts$customer_count[is.na(hourly_starts$customer_count)] <- 0

# Nicht mehr benötigte Datensätze löschen
rm(gender)
rm(usertype)

# Datensatz für stündliche Stops je Station erstellen und Spalten für die Anzahl der losfahrenden Radfahrer, deren durchschnittliches Alter und die durchschnittliche Fahrtdauer einfügen, sowie Variable für Wochenende
hourly_stops <- bike_q1 %>%
  group_by(stop_date, stop_hour, end_station_id, end_station_name, end_station_latitude,
           end_station_longitude) %>%
  summarise(user_count = n(),
            avg_age = round(2016 - mean(birth_year)),
            avg_tripduration = mean(tripduration)) %>%
  mutate(weekend = ifelse(wday(stop_date) == 6 | wday(stop_date) == 7, 1,0))

# Datensatz erstellen der nach Stunde, Station und Geschlecht getrennt Fahrer zählt
gender <- bike_q1 %>%
  group_by(stop_date, stop_hour, end_station_id, end_station_name, end_station_latitude,
           end_station_longitude,gender) %>%
  summarise(user = n())
gender <- pivot_wider(gender, names_from = gender, values_from = user)

# Beide Datensätze verbinden und redundante Spalten löschen
hourly_stops <- cbind(hourly_stops, gender)
hourly_stops$stop_date1 <- NULL
hourly_stops$stop_hour1 <- NULL
hourly_stops$end_station_id1 <- NULL
hourly_stops$end_station_name1 <- NULL 
hourly_stops$end_station_latitude1 <- NULL
hourly_stops$end_station_longitude1 <- NULL

# Datensatz erstellen, der nach Stunde, Station und Nutzertyp getrennt Fahrer zählt
usertype <- bike_q1 %>%
  group_by(stop_date, stop_hour, end_station_id, end_station_name, end_station_latitude,
           end_station_longitude, usertype) %>%
  summarise(user = n())
usertype <- pivot_wider(usertype, names_from = usertype, values_from = user)

# Beide Datensätze verbinden und redundante Spalten löschen
hourly_stops <- cbind(hourly_stops, usertype)
hourly_stops$stop_date1 <- NULL
hourly_stops$stop_hour1 <- NULL
hourly_stops$end_station_id1 <- NULL
hourly_stops$end_station_name1 <- NULL 
hourly_stops$end_station_latitude1 <- NULL
hourly_stops$end_station_longitude1 <- NULL

# Spalten umbenennen
hourly_stops <- hourly_stops %>%
  rename(male_user_count = "1",
         female_user_count = "2",
         undefined_user_count = "0",
         subscriber_count = Subscriber,
         customer_count = Customer)

# Fehlende Werte ersetzen
hourly_stops$male_user_count[is.na(hourly_stops$male_user_count)] <- 0
hourly_stops$female_user_count[is.na(hourly_stops$female_user_count)] <- 0
hourly_stops$undefined_user_count[is.na(hourly_stops$undefined_user_count)] <- 0
hourly_stops$subscriber_count[is.na(hourly_stops$subscriber_count)] <- 0
hourly_stops$customer_count[is.na(hourly_stops$customer_count)] <- 0

# Nicht mehr benötigte Datensätze löschen
rm(gender)
rm(usertype)

# Aggregierte Datensätze speichern
saveRDS(hourly_starts, "Data/bike_q1_starts.rds")
saveRDS(hourly_stops, "Data/bike_q1_stops.rds")

```

```{r}
# Datensätze laden
hourly_starts <- readRDS("Data/bike_q1_starts.rds")
hourly_stops <- readRDS("Data/bike_q1_stops.rds")
```

#### Tägliche Daten

 Um die Daten für die zweite Frage zu aggregieren, müssen die Abfahrten und Ankünfte pro Station pro Tag zusammengefasst werden. Deswegen werde ich als erstes das Datum extrahieren damit ich damit nach dem Tag aggregieren kann.
 
```{r, eval= FALSE, echo=TRUE}

# Kopiere Datensatz in Question2 Datensatz und wandel Date/time Spalte in Date spalte um und füge Sie hinzu
bike_q2 <- bike
bike_q2 <- bike_q2 %>%
  mutate(date_start=date(bike_q2$starttime),
         date_stop=date(bike_q2$stoptime))


# Extrahiere das Gender aus dem Datensatz für die Starts
bike_q2_starts_gender <- bike_q2 %>%
  group_by(date_start, start_station_name, start_station_latitude, start_station_longitude, gender) %>%
  summarise( anzahl = n() )

# Extrahiere das Gender aus dem Datensatz für die Stops
bike_q2_stops_gender <- bike_q2 %>%
  group_by(date_stop, end_station_name, end_station_latitude, end_station_longitude, gender) %>%
  summarise( anzahl = n() )

# Tidy Gender Tabelle für starts und stops
gender_q2_starts <- pivot_wider(bike_q2_starts_gender, names_from = gender, values_from = anzahl)

gender_q2_stops <- pivot_wider(bike_q2_stops_gender, names_from = gender, values_from = anzahl)


# Aggregiere Starts und Stops nach Datum und Station

bike_q2_starts <- bike_q2 %>%
  group_by(date_start, start_station_name, start_station_latitude, start_station_longitude) %>%
  summarise(avr_age = round(2016-mean(birth_year)), avg_tripduration = mean(tripduration), anzahl = n() )
bike_q2_stops <- bike_q2 %>%
  group_by(date_stop, end_station_name, end_station_latitude, end_station_longitude) %>%
  summarise(avr_age = round(2016-mean(birth_year)), avg_tripduration = mean(tripduration), anzahl = n() )


# Füge den agregierten Tabellen das Gender hinzu

bike_q2_starts_rdy <- left_join(bike_q2_starts, gender_q2_starts, by = c("date_start", "start_station_name" ))
bike_q2_stops_rdy <- left_join(bike_q2_stops, gender_q2_stops, by = c("date_stop", "end_station_name" ))

# Nicht benötigte Spalten gelöscht und NAs in 0 umgewandelt weil wir wissen das diese 0 sind

bike_q2_starts_rdy$start_station_latitude.y <- NULL
bike_q2_starts_rdy$start_station_longitude.y <- NULL

bike_q2_starts_rdy[is.na(bike_q2_starts_rdy$`1`),"1"] <- 0
bike_q2_starts_rdy[is.na(bike_q2_starts_rdy$`2`),"2"] <- 0
bike_q2_starts_rdy[is.na(bike_q2_starts_rdy$`0`),"0"] <- 0

bike_q2_starts_rdy <- rename(bike_q2_starts_rdy, male = "1")
bike_q2_starts_rdy <- rename(bike_q2_starts_rdy, woman = "2")
bike_q2_starts_rdy <- rename(bike_q2_starts_rdy, undefined = "0")


bike_q2_stops_rdy$end_station_latitude.y <- NULL
bike_q2_stops_rdy$end_station_longitude.y <- NULL

bike_q2_stops_rdy[is.na(bike_q2_stops_rdy$`1`),"1"] <- 0
bike_q2_stops_rdy[is.na(bike_q2_stops_rdy$`2`),"2"] <- 0
bike_q2_stops_rdy[is.na(bike_q2_stops_rdy$`0`),"0"] <- 0

bike_q2_stops_rdy <- rename(bike_q2_stops_rdy, male = "1")
bike_q2_stops_rdy <- rename(bike_q2_stops_rdy, woman = "2")
bike_q2_stops_rdy <- rename(bike_q2_stops_rdy, undefined = "0")

rm(bike_q2, bike_q2_starts, bike_q2_starts_gender, bike_q2_stops, bike_q2_stops_gender, gender_q2_starts, gender_q2_stops)


saveRDS(bike_q2_starts_rdy, "Data/bike_q2_starts.rds")
saveRDS(bike_q2_stops_rdy, "Data/bike_q2_stops.rds")

```

```{r}
q2_starts <- read_rds("Data/bike_q2_starts.rds")
q2_stops <- read_rds("Data/bike_q2_stops.rds")
```

## Visualisierung

### Basis Visualisierungen

Um ein Gefühl für die Daten zu bekommen und erste Einblicke in deren Beschaffenheit zu erhalten, werden zunächst einfache Visualisierungen genutzt.

Zunächst werden die monatlichen Nutzerzahlen betrachtet.

```{r, eval=FALSE, echo=TRUE}
png("Nutzerzahlen_Pro_Monat.png")

q2_starts %>%
  group_by(month = month(date, label = T)) %>%
  summarise(user_sum = sum(anzahl)) %>%
  ggplot(aes(month, user_sum)) +
  geom_line(colour = "cadetblue", size = 0.75, group = 1) +
  geom_point(colour = "cadetblue", size = 1.5) +
  labs(title = "Nutzeranzahl Pro Monat", y = "Nutzeranzahl",
       x = "Monat")

dev.off()
```

![Nutzerzahlen Pro Monat](Grafiken/Nutzerzahlen_Pro_Monat.png)

Diese entsprechen weitestgehend den Erwartungen. In den Wintermonaten sind die Nutzerzahlen wesentlich geringer als in den Sommermonaten. Ab Februar steigen die Nutzerzahlen bis September stetig an, mit Ausnahme eines Einbruchs im Juli. Dieser kann verschiedene Gründe haben. Zum Einen könnten viele Menschen ihren Sommerurlaub nehmen und verreisen oder die Temperaturen könnten so hoch sein, dass Radfahren als unangenehm empfunden wird.

Als nächstes sollen die monatlichen Nutzerzahlen von Männern und Frauen verglichen werden, um zu sehen, ob Unterschiede bestehen.

```{r, eval=FALSE, echo=TRUE}
png("Nutzerzahlen_Pro_Monat_Nach_Geschlecht.png")

q2_starts %>%
  group_by(month = month(date, label = T)) %>%
  summarise(male_sum = sum(male),
            female_sum = sum(woman)) %>%
  ggplot() +
  geom_line(aes(month, male_sum, colour = "cadetblue"), size = 0.75, group = 1) +
  geom_line(aes(month, female_sum, colour = "cadetblue4"), size = 0.75, group = 1) +
  scale_colour_manual(name = "Gender", values = c("cadetblue" = "cadetblue", "cadetblue4" = "cadetblue4"),
                      labels = c("Male", "Female")) +
  labs(title = "Nutzeranzahl Pro Monat Nach Geschlecht",
       y = "Nutzeranzahl", x = "Monat")

dev.off()
```

![Nutzerzahlen Pro Monat Nach Geschlecht](Grafiken/Nutzerzahlen_Pro_Monat_Nach_Geschlecht.png)

Auch nach der Trennung der Nutzerzahlen nach Geschlecht ist das vorherige Muster noch sichtbar. Jedoch ist klar erkennbar, dass deutlich mehr Männer das Fahrradangebot nutzen als Frauen. Hier kann weitere Forschung seitens des Unternehmens oder der Stadt New York betrieben werden, um herauszufinden, warum im Verhältnis zu den Männern so wenige Frauen das Angebot nutzen. Hieraus können dann Strategien abgeleitet werden, um mehr Frauen anzusprechen und sie als Kundinnen zu gewinnen.

In einem nächsten Schritt werden die durchschnittlichen Nutzerzahlen, sowie die durchschnittliche Fahrtdauer pro Wochentag betrachtet.

```{r, eval=FALSE, echo=TRUE}
png("Durchschnittliche_Nutzeranzahl_Pro_Wochentag.png")

q2_starts %>%
  group_by(wday = wday(date, label = T, abbr = F, week_start = 1)) %>%
  summarise(user_mean = round(sum(anzahl)/365)) %>%
  ggplot(aes(wday, user_mean)) +
  geom_line(colour = "cadetblue", size = 0.75, group = 1) +
  geom_point(colour = "cadetblue", size = 1.5) +
  labs(title = "Durschnittliche Nutzeranzahl Pro Wochentag", y = "Durchschnittliche Nutzeranzahl",
       x = "Wochentag")

png("Durchschnittliche_Fahrtdauer_Pro_Wochentag.png")

q2_starts %>%
  group_by(wday = wday(date, label = T, abbr = F, week_start = 1)) %>%
  summarise(mean_tripduration = mean(avg_tripduration)) %>%
  ggplot(aes(wday, mean_tripduration)) +
  geom_line(colour = "cadetblue", size = 0.75, group = 1) +
  geom_point(colour = "cadetblue", size = 1.5) +
  labs(title = "Durschnittliche Fahrtdauer Pro Wochentag", y = "Durchschnittliche Fahrtdauer",
       x = "Wochentag")

dev.off()
```

![Durchschnittliche Nutzeranzahl Pro Wochentag](Grafiken/Durchschnittliche_Nutzeranzahl_Pro_Wochentag.png)
![Durchschnittliche Fahrzeit Pro Wochentag](Grafiken/Durchschnittliche_Fahrtdauer_Pro_Wochentag.png)

Betrachtet man zunächst die Nutzerzahlen pro Wochentag, so fällt auf, dass diese unter der Woche höher sind als am Wochenende. Dies lässt darauf schließen, dass viele Kuden das Rad nutzen, um zur Arbeit, zur Schule oder zu Universität zu fahren.
Im Gegensatz hierzu steht die durchschnittliche Dauer einer Fahrt. Die Fahrtdauer ist mit 15 Minuten am Samstag am höchsten. Dies könnte darauf schließen lassen, dass die Fahrtwege, die zur Arbeit zurückgelegt werden etwas kürzer sind, als diejenigen, die zu Freizeitzwecken zurückgelegt werden. Es kann jedoch nicht abschließend geklärt werden, ob dies tatsächlich der Fall ist, da über die Kunden ausßer ihrem Alter, Geschlecht und Abo-Status nichts bekannt ist. Des Weiteren sind die Unterschiede in der Fahrtdauer mit einigen Minuten nicht sehr groß.

Um weitere Anhaltspunkte für die Nutzung zu erhalten, werden die Nutzerzahlen eines Tages in Stundenintervallen betrachtet.

```{r, eval=FALSE, echo=TRUE}
png("Durchschnittliche_Nutzeranzahl_Pro_Stunde.png")

hourly_starts %>%
  group_by(start_hour) %>%
  summarise(user_mean = round(sum(user_count)/365)) %>%
  ggplot(aes(start_hour, user_mean)) +
  geom_line(colour = "cadetblue4", size = 0.75) +
  geom_point(colour = "cadetblue4", size = 1.5) +
  labs(title = "Durchschnittliche Nutzeranzahl Pro Stunde", x = "Stunde", 
       y = "Durchschnittliche Nutzeranzahl")

dev.off()
```

![Durchschnittliche_Nutzeranzahl_Pro_Stunde](Grafiken/Durchschnittliche_Nutzeranzahl_Pro_Stunde.png)

Auch hier kann ein Muster erkannt werden. Von 5 Uhr bis 9 Uhr morgens steigen die Nutzerzahlen und fallen danach ab, um von 15 bis 17 Uhr wieder anzusteigen. Dies spricht für die zuvor geäußerte Vermutung, dass viele Kunden die Fahrräder für den Arbeitsweg nutzen. Am Vormittag und Nachmittag sind die Nutzerzahlen am Höchsten. Dies kann den Arbeitsbeginn und das Arbeitsende markieren.

Als nächstes werden nun die Nutzerzahlen getrennt nach Abonnement (usertype) betrachtet, um festzustellen, ob Unterschiede in der täglichen Nutzung bestehen.

```{r, eval=FALSE, echo=TRUE}
png("Durchschnittliche_Nutzeranzahl_Pro_Stunde_Nach_Abo.png")

hourly_starts %>%
  group_by(start_hour) %>%
  summarise(subscriber_mean = round(sum(subscriber_count)/365),
            customer_mean = round(sum(customer_count)/365)) %>%
  ggplot() +
  geom_line(aes(start_hour, subscriber_mean, colour = "cadetblue"), size = 0.75) +
  geom_line(aes(start_hour, customer_mean, colour = "cadetblue4"), size = 0.75) +
  scale_colour_manual(name = "User Type", values = c("cadetblue" = "cadetblue", "cadetblue4" = "cadetblue4"),
                      labels = c("Subscriber", "Customer")) +
  labs(title = "Durchschnittliche Nutzeranzahl Pro Stunde Nach Abonnement",
       y = "Durchschnittliche Nutzeranzahl", x = "Stunde")

dev.off()
```

![Durchschnittliche Nutzeranzahl Pro Stunde Nach Abonnement](Grafiken/Durchschnittliche_Nutzeranzahl_Pro_Stunde_Nach_Abo.png)

Es ist zu sehen, dass für die Nutzergruppe, die ein jährliches Abo hat (Subscriber), das stündliche Muster erhalten bleibt. Jeweils morgens und nachmittags zu Arbeitsbeginn und -ende nutzen die meisten Kunden das Angebot. Die Nutzergruppe Customer, die nur einen ein- oder drei-Tages-Pass nutzen ist stark unterrepräsentiert. Dies kann darauf schließen lassen, dass das Angebot eher von Personen genutzt wird, die dies regelmäßig nutzen wollen, wie z.B. für den Arbeitsweg, und eher nicht für z.B. Tagesausflüge. Ähnlich wie bei den starken Unterschieden in der Nutzung bei den Geschlechtern, kann es hier lohnenswert sein die Hintergründe zu betrachten und weiter zu erforschen, um neue Nutzergruppen zu aquirieren.

Um mehr über die Nutzer zu erfahren, wird nun das durchschnittliche Alter der Nutzer pro Stunde betrachtet.

```{r, eval=FALSE, echo=TRUE}
png("Durchschnittliches_Alter_Der_Nutzer_Pro_Stunde.png")

hourly_starts %>%
  group_by(start_hour) %>%
  summarise(mean_age = mean(avg_age)) %>%
  ggplot(aes(start_hour, mean_age)) +
  geom_line(colour = "cadetblue", size = 0.75) +
  geom_point(colour = "cadetblue", size = 1.5) +
  labs(title = "Durschnittliches Alter Der Nutzer Pro Stunde", y = "Durchschnittliches Alter",
       x = "Stunde")

dev.off()
```

![Durchschnittliches Alter Der Nutzer Pro Stunde](Grafiken/Durchschnittliches_Alter_Der_Nutzer_Pro_Stunde.png)

Es ist zu erkennen, dass die Nutzer am Abend und in der Nacht jünger sind, als die Nutzer am Tag. Hierfür kann es verschiedene Gründe geben. Zum Beispiel kann es sein, dass jüngere Kunden eher nachts ausgehen und für den Heimweg das Rad nehmen. Dies kann allerdings nicht abschließend bestätig werden, da zu wenig über die Nutzer bekannt ist. Es kann sich hier ebenfalls lohnen, die Altersstruktur der Nutzer genauer zu betrachten, um neue Nutzergruppen zu identifizieren. Es könnte beispielsweise sein, dass sich die Nutzer, die mit dem Rad zu Arbeit fahren, in mehr als der Nutzungsart von denjenigen unterscheiden, die nachts mit dem Rad von einer Feier nach Hause fahren. In der Konsequenz können die unterschiedlichen Nutzergruppen besser abgestimmt auf ihr Alter und den Nutzungszweck angesprochen werden.

In einer weiteren Grafik wird die durchschnittliche Fahrtdauer pro Stunde betrachtet.

```{r, eval=FALSE, echo=TRUE}
png("Durchschnittliche_Fahrtdauer_Pro_Stunde.png")

hourly_starts %>%
  group_by(start_hour) %>%
  summarise(mean_tripduration = mean(avg_tripduration)) %>%
  ggplot(aes(start_hour, mean_tripduration)) +
  geom_line(colour = "cadetblue", size = 0.75) +
  geom_point(colour = "cadetblue", size = 1.5) +
  labs(title = "Durschnittliche Fahrtdauer Pro Stunde", y = "Durchschnittliche Fahrtdauer",
       x = "Stunde")

dev.off()
```

![Durchschnittliche Fahrtdauer Pro Stunde](Grafiken/Durchschnittliche_Fahrtdauer_Pro_Stunde.png)

Die durchschnittliche Fahrtzeit pro Stunde unterscheidet sich nur leicht. Sie bewegt sich in einem Rahmen von 700 bis 900 Sekunden bzw. 11.5 und 15 Minuten. Am längsten ist die Fahrtzeit in der Zeit zwischen 2 und 3 Uhr morgens. Dies könnte darauf hindeuten, dass die Kunden nachts eher weiter entfernt von ihrem Wohnort aufhalten.

In der letzten Grafik werden die Nutzerzahlen je Durchschnittstemperatur betrachtet.

```{r message=FALSE, warning=FALSE, eval=FALSE, echo=TRUE}
png("Nutzeranzahl_Je_Durchschnittstemperatur.png")

q2_starts %>%
  full_join(weather, by = c("date" = "date")) %>%
  group_by(average.temperature) %>%
  summarise(user_sum = sum(anzahl)) %>%
  ggplot(aes(x = average.temperature, y = user_sum)) +
  geom_point(colour = "cadetblue3", size = 1.5) +
  geom_smooth(colour = "cadetblue4", se = F) +
  labs(title = "Nutzeranzahl je Durchschnittstemperatur", x = "Durchschnittstemperatur in Grad Celsius",
       y = "Nutzeranzahl") +
  ylim(0,400000)

dev.off()
```

![Nutzeranzahl Je Durchschnittstemperatur](Grafiken/Nutzeranzahl_Je_Durchschnittstemperatur.png)

Es ist eine klare Tendenz erkennbar. Mit steigender Temperatur steigt die Anzahl der Nutzer. Ab einer gewissen Temperatur sinken die Nutzerzahlen wieder. Hier lässt sich vermuten, dass es den Nutzern zu warm ist, um Fahrrad zu fahren.

### Ein Tag in New York

Um die Nutzerströme zwischen den Stationen zu den verschiedenen Tageszeiten sichtbar zu machen, folgt eine animierte Grafik, die jeden Nutzer zeigt, der am 01.06.2016 ein Rad entliehen und wieder abgegeben hat.

```{r, eval=FALSE, echo=TRUE}
# Daten für Juni 2016 laden
df6 <- read_rds("Data/Bike_Data_Jun.RDS")
df6$starttime <- mdy_hms(df6$starttime)
df6$stoptime <- mdy_hms(df6$stoptime)

# Spalte track_id hinzufügen und Daten so aufbereiten, dass jeder Start und Stopp eine eigene Zeile hat
df6 <- rowid_to_column(df6, "track_id")
geo <- df6 %>%
  pivot_longer(cols = c(starttime, stoptime), names_to = "datetime", values_to = "timestamp")
geo1 <- df6 %>%
  pivot_longer(cols = c(start_station_id, end_station_id), names_to = "station", values_to = "station_id")
geo2 <- df6 %>%
  pivot_longer(cols = c(start_station_latitude, end_station_latitude), names_to = "station", values_to = "station_lat")
geo3 <- df6 %>%
  pivot_longer(cols = c(start_station_longitude, end_station_longitude), names_to = "station", values_to = "station_long")
geo_rdy <- cbind(geo, geo1[,c("station_id")], geo2[,c("station_lat")], geo3[,c("station_long")])
geo_rdy <- as_tibble(geo_rdy)
geo_final <- geo_rdy %>% dplyr::select(track_id, timestamp, station_id, station_lat, station_long)

# Nicht mehr genutzte Datensätze entfernen
rm(geo)
rm(geo1)
rm(geo2)
rm(geo3)
rm(geo_rdy)

# Nur komplette Fälle vom 01.06.2016 behalten, die unterschiedliche Start- und Endstationen haben
geo_final <- geo_final %>%
  filter(date(timestamp) == "2016-06-01")
geo_unique <- unique(c(geo_final[,1], geo_final[,3], geo_final[,4], geo_final[,5]))
geo_unique <- as.data.frame(geo_unique)
colnames(geo_unique) <- c("track_id", "station_id", "station_lat", "station_long")
geo_unique <- geo_unique %>% distinct()
geo_unique <- geo_unique[geo_unique$track_id %in% names(which(table(geo_unique$track_id) == 2)), ]
geo_final <- inner_join(geo_unique, geo_final, by = c("track_id", "station_id", "station_lat", "station_long"))

# Karte importieren, auf die projiziert werden soll
map <- geojson_read("Data/new-york-city-boroughs.geojson", what = "sp")

# Objekt der Klasse move erstellen
geo_move <- df2move(geo_final, proj = "+proj=longlat +datum=WGS84 +no_defs +ellps=WGS84 +towgs84=0,0,0", 
        track_id = "track_id", x = "station_long", y = "station_lat", time = "timestamp")

# Gemeinsame Skala für Bewegungen erstellen
geo_aligned <- align_move(geo_move, unit = "hours")

# Frames erstellen, die Bewegung zeigen
geo_frames <- frames_spatial(geo_aligned, map_service = "osm", map_type = "watercolor", alpha = 0.5) %>%
  add_labels(x = "Longitude", y = "Latitude", title = "Movement Of Cyclists", 
             subtitle = "First Week Of June 2016") %>% 
  add_northarrow() %>%
  add_scalebar() %>%
  add_timestamps(geo_aligned, type = "label") %>%
  add_progress()

# Frames animieren und als .gif speichern
animate_frames(geo_frames, out_file = "movement_of_cyclists_6_2016.gif")
```

Die hier erstellte Grafik wird nicht weiter genutzt und betrachtet. Dies hat verschiedene Gründe. Zum Einen ist die Visualisierung aufgrund der Menge an Datenpunkten, die sich auf einem relativ kleinen Ausschnitt der Karte befinden zu unübersichtlich. Zum Anderen ist auch kein klares Fahrtenmuster erkennbar. Dies zum Teil aufgrund der Unübersichtlichkeit, aber auch, da fast alle Stationen im Stadtteil Manhattan liegen und die Fahrten recht gleichmäßig auf alle Stationen verteilt sind.

### heat map / choropleth map / interactive map / animierte map

Als erstes laden wir einige Plugins zum visualisieren von Maps und Geodaten

```{r}
# load packeges
library(tigris)
library(leaflet)
library(sp)
library(maptools)
library(broom)
library(httr)
library(rgdal)
```


Nun kreiere ich einen Stations Dataframe mit den Gesamtnutzerzahlen für das gesamte Jahr.

```{r}
# create stations data frame

 stations <- q2_starts %>%
  group_by(start_station_name, start_station_latitude.x, start_station_longitude.x) %>%
  summarise( count = n(), totalusers = sum(anzahl))

stations$count <- NULL
```



Mit der GET funktion hole ich mir die verschiedenen Neighboorhoods als GeoJSON von einem Link und speicherere diese als GEOJSON.

```{r, eval=FALSE, echo=TRUE}
# get the neighborhoods


r <- GET('http://data.beta.nyc//dataset/0ff93d2d-90ba-457c-9f7e-39e47bf2ac5f/resource/35dd04fb-81b3-479b-a074-a27a37888ce7/download/d085e2f8d0b54d4590b1e7d1f35594c1pediacitiesnycneighborhoods.geojson')

nyc_neighborhoods <- readOGR(content(r,'text'), 'OGRGeoJSON', verbose = F)


saveRDS(nyc_neighborhoods, "Data/GEOJSON.rds")
```

GeoJSON laden, umformen für GGPLOT und einmal ausgeben

```{r}
nyc_neighborhoods <- readRDS("Data/GEOJSON.rds")

# tidy neighborhoods von spatial polygon data frame in ein plain data frame um es mit ggplot zu nutzen

nyc_neighborhoods_df <- tidy(nyc_neighborhoods)


ggplot() + 
  geom_polygon(data=nyc_neighborhoods_df, aes(x=long, y=lat, group=group), color="blue", fill=NA)

```


Ausgabe der Spartial Data mit LEaflet

```{r}
# benutze leaflet mit neighbourhoods

leaflet(nyc_neighborhoods) %>%
  addTiles() %>% 
  addPolygons(popup = ~neighborhood) %>%
  addProviderTiles("CartoDB.Positron")

```


Einmal Stations als points definieren und in einen spatial polygon dataframe umformen.

```{r}
# lade stations als points

points <- stations %>%
  dplyr::select(start_station_longitude.x, start_station_latitude.x, totalusers)

points$start_station_name <- as.factor(points$start_station_name)

points <- as.data.frame(points)

# formatiere points in ein spatial polygon data frame

points_spdf <- points
coordinates(points_spdf) <- ~start_station_longitude.x + start_station_latitude.x
proj4string(points_spdf) <- proj4string(nyc_neighborhoods)
matches <- over(points_spdf, nyc_neighborhoods)
points <- cbind(points, matches)
```

Einmal die Karte angucken mit leaflet und eingetragenene Stationen und Neighborhoods mit den Nutzerzahlen


```{r}
# group by neighborhood

points_by_neighborhood <- points %>%
  group_by(neighborhood) %>%
  summarize(userperneighborhood=sum(totalusers))

map_data <- geo_join(nyc_neighborhoods, points_by_neighborhood, "neighborhood", "neighborhood")

pal <- colorNumeric(palette = "RdBu",
                    domain = range(map_data@data$userperneighborhood, na.rm=T))


# Karte angucken mit Stationen und Neighborhoods

leaflet(map_data) %>%
  addTiles() %>% 
  addPolygons(fillColor = ~pal(userperneighborhood), popup = ~neighborhood) %>% 
  addMarkers(~start_station_longitude.x, ~start_station_latitude.x, popup = ~start_station_name, data = points) %>%
  addProviderTiles("CartoDB.Positron") %>%
  setView(-73.98, 40.75, zoom = 13) %>%

addLegend( pal=pal, values=~userperneighborhood, opacity=0.9, title = "Totalusers", position = "bottomright" )
```

Die Karte ohne die Stationen mit nur den Neighborhoods und der einfärbung der Neighborhoods nach Gesamtnutzerzahlen

```{r}

# map ohne marker

leaflet(map_data) %>%
  addTiles() %>% 
  addPolygons(fillColor = ~pal(userperneighborhood), popup = ~neighborhood) %>% 
  addProviderTiles("CartoDB.Positron") %>%
  setView(-73.98, 40.75, zoom = 13) %>%

addLegend( pal=pal, values=~userperneighborhood, opacity=0.9, title = "Totalusers", position = "bottomright" )

```


Eine Karte mit Stationen ohne Neighborhoods aber mit Einfärbung der Stationen nach Nutzerzahlen.


```{r}



# Eigene color Palette mit eigenen Reichweiten

mybins <- seq(1000, 50000, by=5000)
mypalette <- colorBin( palette="YlOrBr", domain=stations$totalusers, na.color="transparent", bins=mybins)


# Text für Tooltip preperieren

mytext <- paste(
   "Name: ", stations$start_station_name, "<br/>", 
   "Totalusers: ", stations$totalusers, sep="") %>%
  lapply(htmltools::HTML)

 

# Map kreieren
m <- leaflet(stations) %>% 
  addTiles()  %>% 
  setView( lat=40, lng=-74 , zoom=4) %>%
  addProviderTiles("Esri.WorldImagery") %>%
  addCircleMarkers(~start_station_longitude.x, ~start_station_latitude.x, fillColor = ~mypalette(totalusers), fillOpacity = 0.7, color="white", radius=8, stroke=FALSE,
                   label = mytext,
                   labelOptions = labelOptions( style = list("font-weight" = "normal", padding = "3px 8px"), textsize = "13px",
                                                direction = "auto")) %>%
  addLegend( pal=mypalette, values=~totalusers, opacity=0.9, title = "Totalusers", position = "bottomright" )

# Map laden

m 
```


Ich versuche nun die Nutzerzahlen übers Jahr in den verschiedenen Borrows zu animieren.

```{r}
library(leaflet.minicharts)

basemap <- leaflet(map_data) %>%
  addTiles() %>% 
  addPolygons(popup = ~neighborhood) %>%
  addProviderTiles("CartoDB.Positron")



basemap %>%
  addMinicharts(
    q2_starts$start_station_longitude.x, q2_starts$start_station_latitude.x,
    type = "auto",
    chartdata = q2_starts$anzahl,
    time = q2_starts$date_start,
    colorPalette = colors,
    transitionTime = 0.1,
  ) %>%
  setView(-73.98, 40.75, zoom = 13)

```
Bei der Animation animiert er nur den ersten Tag und danach keinen weiteren Tag. Problem wurde in der nächsten Animation durch andere Aggregation gelöst.


Neuer versuch mit Daten die nach den Neighborhoods aggregiert wurden. Dazu aggregiere ich erstmal einen anderen Datensatz.

```{r, eval=FALSE, echo=TRUE}

newTest <- bike
newTest <- newTest %>%
  mutate(start_date = as_date(starttime))

newTest <- newTest %>%
  left_join(points, by = c("start_station_name"="start_station_name",
                           "start_station_latitude"="start_station_latitude.x",
                           "start_station_longitude"="start_station_longitude.x"))

newTest <- newTest %>%
  mutate(stop_date=date(newTest$stoptime))

newTest$totalusers <- NULL
newTest$X.id <- NULL
newTest$usertype <- NULL
newTest$start_hour <- NULL
newTest$starttime <- NULL
newTest$stoptime <- NULL
newTest$boroughCode <- NULL
newTest$borough <- NULL


newTest$neighborhood[newTest$start_station_id==160 & is.na(newTest$neighborhood)] <- "Murray Hill"


newTest$neighborhood <- fct_explicit_na(newTest$neighborhood)


newTest_agg1 <- newTest %>%
  group_by(neighborhood) %>%
  summarise(long = median(start_station_longitude), lat = median(start_station_latitude))

newTest <- left_join(newTest, newTest_agg1, by = "neighborhood")

newTest_agg <- newTest %>%
  group_by(neighborhood, start_date, long, lat) %>%
  summarise(users = n())

saveRDS(newTest_agg, "Data/newTest_agg.rds")
```

Diese Daten speichere ich in einer RDS und lade sie wieder damit ich den Codechunk nicht immer ausführen muss.

Load Data

```{r}
newTest_agg <- readRDS("Data/newTest_agg.rds")
```

Nun eine Animation der Nutzerzahlen der eizelnen Neighborhoods mit dem neuen Datensatz.

```{r}
basemap %>%
  addMinicharts(
    newTest_agg$long, newTest_agg$lat,
    type = "auto",
    chartdata = newTest_agg$users,
    showLabels = TRUE,
    fillColor = pal,
    width = 45,
    time = newTest_agg$start_date,
    colorPalette = colors,
    transitionTime = 0.1,
  ) %>%
  setView(-73.98, 40.75, zoom = 13)
```

```{r}
rm(points_spdf, points_by_neighborhood, stations, newTest_agg1, matches, nyc_neighborhoods, nyc_neighborhoods_df)
```


## Aufbereitung Für Analyse

### Stündliche Daten

Um die erste Forschungsfrage beantworten zu können, wird der Datensatz hourly_starts noch weiter angepasst, sowie ein weiterer Datensatz erstellt, der die stündlichen Starts nach den Bezirken (neighborhoods) gruppiert und mehrere Stationen zusammenfasst.

Zunächst wird ein Datensatz erstellt, der nach Bezirken gruppiert ist. Hierfür wird der bike Datensatz mit dem Datensatz gejoined, der die Stationen und Bezirke enthält. Aufgrund von Überschneidungen in den Längen- und Breitengraden ist für die Station Nr. 160 in einigen Stunden kein Bezirk vorhanden. Dieser ist aber bekannt und wird eingesetzt. Hiernach gibt es noch 3 fehlende Bezirkswerte. Diese gehören zu einer Station ohne Koordinaten und werden mit dem Bezirk "missing" ersetzt um explizite fehlende Werte zu erhalten. Der vorhandene Datensatz wird nach Bezirken gruppiert und so aufbereitet wie im Abschnitt [Preprocessing]. Hiernach wird die Variable weekday für den Wochentag erstellt, sowie die Variable Holiday, die angibt, ob es sich um einen Feiertag handelt. Es folgt ein Join mit dem Datensatz hourly_weather_16, der stündliche Wetterdaten enthält. Da zwischen dem 23.01. und 26.01.2016 keine Fahrten stattfinden, werden die entsprechenden Zeilen mit den Wetterdaten gelöscht. Es fehlen auch Wetterdaten für einige Stunden, die mit Hilfe der Spline-Interpolation sinnvoll geschätzt und ersetzt werden können. 

Die zuvor eingefügte Variable Wochenende wird wieder aus dem Datensatz entfernt, da das Muster, dass am Wochenende wesentlich weniger Nutzer die Räder fahren bereits über die Variable Weekday abgedeckt wird. Dadurch wird dem Problem der Kollinearität vorgebeugt. Zu guter Letzt wird der Datentyp der Spalte neighborhood von factor zu character konvertiert, da so nicht genutzte Bezirke, die als level des factors vorhanden waren, nicht länger gespeichert werden.

```{r, eval=FALSE, echo=TRUE}
# Bike Daten in einen extra Data Frame laden und Datum und Stunde trennen
df <- bike
df <- df %>%
  mutate(start_date = as_date(starttime),
         start_hour = hour(starttime))

# Bezirke für Stationen hinzufügen
points1 <- points %>% 
  select(start_station_name, start_station_latitude.x, start_station_longitude.x, neighborhood)
df <- df %>%
  left_join(points1, by = c("start_station_name"="start_station_name",
                           "start_station_latitude"="start_station_latitude.x",
                           "start_station_longitude"="start_station_longitude.x"))

# Fehlende Werte überprüfen
apply(df, 2, function(x) sum(is.na(x)))

# Überprüfen wo der Bezirk fehlt
df[is.na(df$neighborhood),]

# Teilweise fehlt der Bezirk für Station 160, manuell ersetzen, da bekannt
df$neighborhood[df$start_station_id==160 & is.na(df$neighborhood)] <- "Murray Hill"

# Für Station 3240 kein Bezirk bekannt, fehlende Werte explizit machen
df$neighborhood <- fct_explicit_na(df$neighborhood)

# Nach Bezirk gruppieren und Nutzerzahlen aufsummieren
hourly_starts_nh <- df %>%
  group_by(start_date, start_hour, neighborhood) %>%
  summarise(user_count = n()) %>%
  mutate(weekend = ifelse(wday(start_date) == 6 | wday(start_date) == 7, 1,0))

# Variable für Wochentag einfügen
hourly_starts_nh <- hourly_starts_nh %>%
  mutate(weekday = wday(start_date, abbr = F, label = T, week_start = 1))
hourly_starts_nh$weekday <- factor(hourly_starts_nh$weekday, ordered = FALSE)

# Variable für Feiertag einfügen
hourly_starts_nh$holiday <- ifelse(isBizday(as.timeDate(hourly_starts_nh$start_date), holidayNYSE(2016))==FALSE,1,0)

# Variable für den Monat einfügen
hourly_starts_nh$month <- month(hourly_starts_nh$start_date, abbr = F, label = T)
hourly_starts_nh$month <- factor(hourly_starts_nh$month, ordered = FALSE)

# Variable für die Woche einfügen
hourly_starts_nh$week <- week(hourly_starts_nh$start_date)

# Wetterdaten hinzufügen
hourly_starts_nh <- hourly_starts_nh %>%
  full_join(hourly_weather_16, by = c("start_date" = "date", "start_hour" = "hour"))

# Fehlende Werte überprüfen
apply(hourly_starts_nh, 2, function(x) sum(is.na(x)))
hourly_starts_nh[is.na(hourly_starts_nh$neighborhood),] #vom 23.01.-26.01. keine fahrten

# Nicht genutzte Wetterdaten entfernen
hourly_starts_nh <- hourly_starts_nh[complete.cases(hourly_starts_nh[,3:7]),]

# Fehlende Werte überprüfen und interpolieren
apply(hourly_starts_nh, 2, function(x) sum(is.na(x)))
hourly_starts_nh[,10:12] <- na_interpolation(hourly_starts_nh[,10:12], option = "spline")

# Variable Weekend entfernen, da Wochentage für Betrachtung ausreichen
hourly_starts_nh$weekend <- NULL

# Spalte Neighborhood in character umwandeln, um nicht genutzte level zu eliminieren
hourly_starts_nh$neighborhood <- as.character(hourly_starts_nh$neighborhood)

# Daten speichern
saveRDS(hourly_starts_nh, "Data/q1_starts_nh.RDS")

```

```{r}
# Datensatz laden
hourly_starts_nh <- readRDS("Data/q1_starts_nh.RDS")
```

Um stationsgenaue Vorhersagen zu treffen, wird der Datenssatz hourly_starts ebenfalls weiter aufbereitet. Wie zuvor werden die Variablen Wochentag und Feiertag eingefügt, sowie die Wetterdaten hinzugefügt.

```{r, eval=FALSE, echo=TRUE}
# Variable für Wochentag einfügen
hourly_starts <- hourly_starts %>%
  mutate(weekday = wday(start_date, abbr = F, label = T, week_start = 1))
hourly_starts$weekday <- factor(hourly_starts$weekday, ordered = FALSE)

# Variable für Feiertag einfügen
hourly_starts$holiday <- ifelse(isBizday(as.timeDate(hourly_starts$start_date), holidayNYSE(2016))==FALSE,1,0)

# Wetterdaten hinzufügen
hourly_starts <- hourly_starts %>%
  full_join(hourly_weather_16, by = c("start_date" = "date", "start_hour" = "hour"))

# Fehlende Werte überprüfen
apply(hourly_starts_nh, 2, function(x) sum(is.na(x)))
hourly_starts[is.na(hourly_starts$start_station_name),] #vom 23.01.-26.01. keine fahrten

# Nicht mehr benötigte Variablen entfernen
hourly_starts$start_station_id <- NULL
hourly_starts$start_station_latitude <- NULL
hourly_starts$start_station_longitude <- NULL
hourly_starts$avg_age <- NULL
hourly_starts$avg_tripduration <- NULL
hourly_starts$male_user_count <- NULL
hourly_starts$female_user_count <- NULL
hourly_starts$undefined_user_count <- NULL
hourly_starts$subscriber_count <- NULL
hourly_starts$customer_count <- NULL
hourly_starts$weekend <- NULL

# Nicht genutzte Wetterdaten entfernen
hourly_starts <- hourly_starts[complete.cases(hourly_starts[,3:6]),]

# Fehlende Werte überprüfen und interpolieren
apply(hourly_starts, 2, function(x) sum(is.na(x)))
hourly_starts[,7:9] <- na_interpolation(hourly_starts[,7:9], option = "spline")
```

Dieser Datensatz wird in den weiteren Analysen nicht betrachtet. Alle weiteren Berechnungen werden mit dem Datensatz hourly_starts_nh durchgeführt, der die Fahrerzahlen auf Neighborhood-Ebene aggregiert. Dies hat den Grund, dass der obige Datensatz die Fahrerzahlen auf Stationsebene aggregiert und nach der Dummyfizierung so groß ist, dass die Rechenleistung für die notwenigen Berechnungen nicht ausreicht.

Auf dem Datensatz hourly_starts_nh basierend, wird ein Datensatz erstellt, der nur die stündlichen Daten des Bezirks Chelsea enthält. Da der Datensatz hourly_starts_nh sehr groß ist und während der weiteren Aufbereitung immer größer wird, sodass notwendige Berechnungen sehr lange dauern oder nicht durchführbar sind, wird ein Bezirk ausgewählt für den die Berechnungen exemplarisch durchgeführt werden. Der Bezirk Chelsea wird gewählt, da er die meisten Fahrten und beinah lückenlos für jede Stunde Daten aufweist. Die Variablen Monat und Woche werden aus diesem Datensatz entfernt, da sie im späteren Verlauf der Analyse das Modell für die Regression, sowie für das LSTM Netz stark aufblähen. Um dennoch die saisonale Komponente in den Daten zu behalten, wird eine Variable für das Quartal eingefügt. Für die spätere Visualisierung der Ergebnisse wird eine Spalte erstellt, die Datum und Stunde zusammenfasst. 

Die Modellierung des LSTM Netzes wird später ausschließlich anhand dieses Datensatzes erfolgen.

```{r}
#Trainingsdaten nur für Bezirk Chelsea
hourly_chelsea_train <- hourly_starts_nh %>%
  dplyr::select(-month, -week) %>%
  filter(neighborhood == "Chelsea") %>%
  mutate(quarter = quarter(start_date),
         start_datetime = make_datetime(year = year(start_date), month = month(start_date), 
                                        day = day(start_date), hour = start_hour, min = 0, sec = 0))
hourly_chelsea_train <- hourly_chelsea_train[, c(11,1:2,4,3,10,5:9)]
```

### Tägliche Daten

Als erstes den Datensatz mit dem Wetter Datensatz joinen um einen Vollständigen Datensatz zu kriegen. Dazu benennen wir die Datums-spalte in beiden Datenframes gleich und joinen sie mit einem Leftjoin.

```{r}

q2_starts_w <- left_join(q2_starts, weather, by = c("date_start" = "date"))


```

Aggregation eines Datensatzes mit Neighborhoods. Wir joinen stations mit q2_stats_w und ersetzen fehlenden Bezirk.

```{r}
points1 <- points %>%
  dplyr::select(start_station_name, start_station_latitude.x, start_station_longitude.x, neighborhood)

q2_starts_w <- left_join(q2_starts_w, points1, by = c("start_station_name"="start_station_name",
                           "start_station_latitude.x"="start_station_latitude.x",
                           "start_station_longitude.x"="start_station_longitude.x"))


#Teilweise fehlt der Bezirk für Station 160, manuell ersetzen, da bekannt
q2_starts_w$neighborhood[q2_starts_w$start_station_name=="E 37 St & Lexington Ave" & is.na(q2_starts_w$neighborhood)] <- "Murray Hill"

#Für Station 3240 kein Bezirk bekannt, fehlende Werte explizit machen
q2_starts_w$neighborhood <- fct_explicit_na(q2_starts_w$neighborhood)
```

Als nächstes füge ich die Wochentag Variable ein und erstelle ein Holiday Feature.

```{r, eval=FALSE, echo=TRUE}

#Variable für Wochentag einfügen
q2_starts_w <- q2_starts_w %>%
  mutate(weekday = wday(date_start, abbr = F, label = T, week_start = 1))
q2_starts_w$weekday <- factor(q2_starts_w$weekday, ordered = FALSE)

#Variable für Feiertag einfügen
q2_starts_w$holiday <- ifelse(isBizday(as.timeDate(q2_starts_w$date_start), holidayNYSE(2016))==FALSE,1,0)
```

Prüfen auf fehlende Werte.

```{r, eval=FALSE, echo=TRUE}
apply(q2_starts_w, 2, function(x) sum(is.na(x)))
```

Nicht brauchbare Spalten entfernen, Wochentag und Feiertag hinzufügen, Neighborhoods Spalte in Character umwandeln um Problemen vorzubeugen. Environment aufräumen und Monat und Wochentag als nicht geordnetet Factoren hinzufügen.

```{r, eval=FALSE, echo=TRUE}



q2_starts_w$male <- NULL
q2_starts_w$woman <- NULL
q2_starts_w$undefined <- NULL
q2_starts_w$start_station_latitude.x <- NULL
q2_starts_w$start_station_longitude.x <- NULL

q2_starts_w2 <- q2_starts_w

q2_starts_w$neighborhood <- NULL 

q2_starts_w2_agg <- q2_starts_w2 %>%
  group_by(date_start, neighborhood) %>%
  summarise( anzahl = sum(anzahl), avg_tripduration = mean(avg_tripduration), avg_age=mean(avr_age))

q2_starts_w2_agg <- rename(q2_starts_w2_agg, 
                           "date" = "date_start")

q2_starts_w2_agg <- left_join(q2_starts_w2_agg, weather, by = "date")


#Variable für Wochentag einfügen
q2_starts_w2_agg <- q2_starts_w2_agg %>%
  mutate(weekday = wday(date, abbr = F, label = T, week_start = 1))
q2_starts_w2_agg$weekday <- factor(q2_starts_w2_agg$weekday, ordered = FALSE)


#Variable für Feiertag einfügen
q2_starts_w2_agg$holiday <- ifelse(isBizday(as.timeDate(q2_starts_w2_agg$date), holidayNYSE(2016))==FALSE,1,0)#

#Spalte Neighborhood in character umwandeln, um nicht genutzte level zu eliminieren
q2_starts_w2_agg$neighborhood <- as.character(q2_starts_w2_agg$neighborhood)

# Remove environment

rm(q2_starts_w, q2_starts)




#Monat und Woche als Variablen eingefügt


#q2_starts_w2_agg <- q2_starts_w2_agg %>%
  #mutate(week = week(date))

q2_starts_w2_agg <- q2_starts_w2_agg %>%
  mutate(month = month(date, abbr = F, label = T))


#Variable für Wochentag als ungeordneten Faktor speichern
q2_starts_w2_agg$weekday <- factor(q2_starts_w2_agg$weekday, ordered = FALSE)
q2_starts_w2_agg$month <- factor(q2_starts_w2_agg$month, ordered = FALSE)


# Save Data
saveRDS(q2_starts_w2_agg, "Data/q2_starts_w2_agg.RDS")

```

 Load Data

```{r}
q2_starts_w2_agg <- read_rds("Data/q2_starts_w2_agg.RDS")
```


### Testdaten

#### Allgemeine Aggregation der Testdaten

Um die Vorhersagegenauigkeit der nachfolgenden Modelle zu testen, werden Testdaten benötigt. Da alle Modelle mit den Daten des gesamten Jahres 2016 lernen, soll mit Daten aus dem Jahr 2017 getestet werden. Um alle Jahreszeiten angemessen zu betrachten, werden die Monate Februar, Mai, August und November ausgewählt. Um Speicherplatz zu sparen, werden diese im Format .RDS gespeichert.

```{r, eval=FALSE, echo=TRUE}
feb2017 <- read_csv("Data/201702-citibike-tripdata.csv")
may2017 <- read_csv("Data/201705-citibike-tripdata.csv")
aug2017 <- read_csv("Data/201708-citibike-tripdata.csv")
nov2017 <- read_csv("Data/201711-citibike-tripdata.csv")


saveRDS(feb2017, "Data/feb2017.rds")
saveRDS(may2017, "Data/may2017.rds")
saveRDS(aug2017, "Data/aug2017.rds")
saveRDS(nov2017, "Data/nov2017.rds")
```

Ebenso wie die Daten für das Jahr 2016, müssen auch die Daten für das Jahr 2017 bearbeitet werden, bevor sie in die Analysen einfliessen können. Zunächst werden Leerzeichen in den Spaltennamen durch Unterstriche ersetzt, um Probleme beim Ansprechen der Spalten zu vermeiden. Danach werden die Spaltennamen in ein gemeinsames Format überführt.

```{r}
# Datensätze laden
test_feb2017 <- read_rds("Data/feb2017.rds")
test_may2017 <- read_rds("Data/may2017.rds")
test_aug2017 <- read_rds("Data/aug2017.rds")
test_nov2017 <- read_rds("Data/nov2017.rds")

# Leerzeichen in Spaltennamen ersetzten
names(test_feb2017) <- str_replace_all(names(test_feb2017), c(" " = "_"))
names(test_may2017) <- str_replace_all(names(test_may2017), c(" " = "_"))
names(test_aug2017) <- str_replace_all(names(test_aug2017), c(" " = "_"))
names(test_nov2017) <- str_replace_all(names(test_nov2017), c(" " = "_"))

# Spaltennamen an Rest des Datensatzes anpassen
test_feb2017 <- test_feb2017 %>%
  rename(tripduration = Trip_Duration,
         starttime = Start_Time,
         stoptime = Stop_Time,
         start_station_id = Start_Station_ID,
         start_station_name = Start_Station_Name,
         start_station_latitude = Start_Station_Latitude,
         start_station_longitude = Start_Station_Longitude,
         end_station_id = End_Station_ID,
         end_station_name = End_Station_Name,
         end_station_latitude = End_Station_Latitude,
         end_station_longitude = End_Station_Longitude,
         bikeid = Bike_ID,
         usertype = User_Type,
         birth_year = Birth_Year,
         gender = Gender)

# Einen Testdatensatz erstellen
test_data <- rbind(test_feb2017, test_may2017, test_aug2017, test_nov2017)

# Nicht mehr benötigte Objekte entfernen
rm(test_feb2017, test_aug2017, test_may2017, test_nov2017)
```

In den Testdaten aus dem Jahr 2017 befinden sich einige Stationen mehr, als noch in 2016. Aufgrunddessen wird ein Datensatz erstellt, der die Stationen für das Jahr 2017 enthält, sowie die dazugehörigen Bezirke.

```{r}
# Stationen für 2017 in einem eigenen Datensatz speichern
stations_2017 <- unique(c(test_data[,5], test_data[,6], test_data[,7]))
stations_2017 <- as.data.frame(stations_2017)
stations_2017 <- stations_2017 %>% distinct()
names(stations_2017) <- c("start_station_name", "start_station_latitude", "start_station_longitude")

# Bezirke laden
nyc_neighborhoods <- readRDS("Data/GEOJSON.rds")

# Stationen für 2017 bearbeiten
stations_2017$start_station_name <- as.factor(stations_2017$start_station_name)

# stations_2017 mit neighborhoods verbinden
points_spdf <- stations_2017
coordinates(points_spdf) <- ~start_station_longitude + start_station_latitude
proj4string(points_spdf) <- proj4string(nyc_neighborhoods)
matches <- over(points_spdf, nyc_neighborhoods)
stations_2017 <- cbind(stations_2017, matches)

# Nur die Spalten behalten, die weiterhin wichtig sind
stations_2017 <- stations_2017 %>%
  dplyr::select(start_station_name, start_station_latitude, start_station_longitude, neighborhood)

# Nicht mehr benötige Objekte entfernen
rm(nyc_neighborhoods, points_spdf, matches)
```

Da zur Beantwortung der beiden Forschungsfragen unterschiedliche Anforderungen an die Testdaten gestellt werden, werden diese einmal für die tägliche und einmal für die stündliche Analyse aufbereitet.

#### Aufbereitung Für Stündliche Analyse

Für die stündliche Analyse werden die Daten wie folgt aufbereitet. Wie zuvor beim Trainingsdatensatz wird die Spalte starttime in die zwei Spalten Datum und Stunde aufgesplittet. Da eine Betrachtung auf Bezirkseben erfolgt, werden die Bezirke zu dem Datensatz hinzugefügt. Für zwei Stationen ist keine Zuordnung zu einem Bezirk möglich, sodass die fehlenden Werte in explizite fehlende Werte umgewandelt werden. Dies hat zur Folge, dass der Bezirk dieser Stationen "Missing" benannt wird. Da in 2017 neue Stationen auch in Bezirken errichtet wurden, die in 2016 noch über keine Stationen verfügten, werden diese "neuen" Bezirke aus den Daten entfernt. Sie können ohne Grundlage aus dem vorherigen Jahr nicht prognostiziert werden. Wie auch die Trainingsdaten werden die Testdaten nach dem Bezirk, dem Datum und der Stunde gruppiert, um die jeweiligen Nutzerzahlen aufsummieren zu können. Die Variablen, die die Ankunftsstationen betreffen, sowie die Nutzerdaten, wie z.B. Alter, Geschlecht und Fahrtdauer, werden nicht weiter betrachtet. Sie werden nicht weiter in die Analyse einfließen, da es das Ziel ist zukünftige Fahrten zu prognostizieren. Es ist dann noch nicht bekannt welches Alter die Fahrer haben werden, wie lang sie fahren oder welches Geschlecht sie haben. Es werden ebenfalls Variablen für den Wochentag und die Feiertage eingefügt, sowie Wetterdaten angefügt.

```{r, eval=FALSE, echo=TRUE}
# Einen Testdatensatz erstellen
hourly_test <- test_data

# Datum und Stunde trennen
hourly_test <- hourly_test %>%
  mutate(start_date = as_date(starttime),
         start_hour = hour(starttime))

# Bezirke für Stationen hinzufügen
hourly_test <- hourly_test %>%
  left_join(stations_2017, by = c("start_station_name"="start_station_name",
                                  "start_station_latitude"="start_station_latitude",
                                  "start_station_longitude"="start_station_longitude"))

# Fehlende Werte überprüfen
apply(hourly_test, 2, function(x) sum(is.na(x)))

# Überprüfen wo der Bezirk fehlt
hourly_test[is.na(hourly_test$neighborhood),]

# Der Bezirk von zwei Stationen ist nicht bekannt, fehlende Werte explizit machen
hourly_test$neighborhood <- fct_explicit_na(hourly_test$neighborhood)

# Nach Bezirk gruppieren und Nutzerzahlen aufsummieren
hourly_test <- hourly_test %>%
  group_by(start_date, start_hour, neighborhood) %>%
  summarise(user_count = n()) %>%
  mutate(weekday = wday(start_date, abbr = F, label = T, week_start = 1),
         holiday = ifelse(isBizday(as.timeDate(start_date), holidayNYSE(2017))==FALSE,1,0),
         month = month(start_date, abbr = F, label = T),
         week = week(start_date))

# Variablen für Wochentag und Monat als ungeordneten Faktor speichern
hourly_test$weekday <- factor(hourly_test$weekday, ordered = FALSE)
hourly_test$month <- factor(hourly_test$month, ordered = FALSE)

# Wetterdaten hinzufügen
hourly_test <- hourly_test %>%
  left_join(hourly_weather_17, by = c("start_date" = "date", "start_hour" = "hour"))

# Fehlende Werte überprüfen
apply(hourly_starts_nh, 2, function(x) sum(is.na(x)))

# Spalte Neighborhood in character umwandeln, um nicht genutzte level zu eliminieren
hourly_test$neighborhood <- as.character(hourly_test$neighborhood)

# Bezirke ausfindig machen, die in 2017 vorkommen, aber nicht in 2016 und diese eliminieren
setdiff(hourly_test$neighborhood, hourly_starts_nh$neighborhood)
hourly_test <- hourly_test %>%
  filter(neighborhood != "Astoria" & neighborhood != "Crown Heights" & neighborhood != "Ditmars Steinway" &
           neighborhood != "Harlem" & neighborhood != "Morningside Heights" & 
           neighborhood != "Prospect Heights" & neighborhood != "Prospect-Lefferts Gardens")

# Daten speichern
saveRDS(hourly_test, "Data/q1_starts_test.RDS")

```

```{r}
# Daten laden
hourly_test <- read_rds("Data/q1_starts_test.RDS")
```

Wie schon bei den Trainingsdaten wird auch hier ein Testdatensatz erstellt, der ausschließlich Daten aus dem Bezirk Chelsea enthält. Da die Datensätze die gleichen Attribute haben müssen, damit eine Vorhersage mit dem LSTM Netz erfolgen kann, wird auch hier der Monat und die Woche entfernt und durch das Quartal ersetzt. Für die Visualisierung der Ergebnisse wird hier ebenfalls eine Variable erstellt, die Datum und Uhrzeit zusammenfasst.

```{r}
# Testdaten nur für Bezirk Chelsea
hourly_chelsea_test <- hourly_test %>%
  dplyr::select(-month, -week) %>%
  filter(neighborhood == "Chelsea") %>%
  mutate(quarter = quarter(start_date),
         start_datetime = make_datetime(year = year(start_date), month = month(start_date), 
                                        day = day(start_date), hour = start_hour, min = 0, sec = 0))
hourly_chelsea_test <- hourly_chelsea_test[, c(11,1:2,4,3,10,5:9)]
```


#### Aufbereitung Für Tägliche Analyse

Um ein unsere Regression bzw. unser LSTM für unser Forschungsfrage zu überprüfen brauchen wir zusätzlich zu den Traininsdaten auch Testdaten. Diese sind von den Monaten Februar, Mai, August und November von 2017. Im nachfolgenden Codechunck werden diese Testdaten genauso aggregiert wie oben die Traininsdaten.

```{r, eval=FALSE, echo=TRUE}
# Dataframe für aggregierte Tesdaten erstellen

test_data_q2 <- test_data

# Nicht benötigte Columns entfernen

test_data_q2$gender <- NULL
test_data_q2$usertype <- NULL


#Datum trennen
test_data_q2 <- test_data_q2 %>%
  mutate(start_date = as_date(starttime))

# stations 2017 umwandeln

stations_2017_test <- stations_2017
stations_2017_test$start_station_name <- as.character(stations_2017_test$start_station_name)
stations_2017_test$neighborhood <- as.character(stations_2017_test$neighborhood)

#Bezirke für Stationen hinzufügen

test_data_q2_test <- test_data_q2 %>%
  left_join(stations_2017, by = c("start_station_name"="start_station_name",
                                  "start_station_latitude"="start_station_latitude",
                                  "start_station_longitude"="start_station_longitude"))


test_data_q2 <- test_data_q2 %>%
  left_join(stations_2017_test, by = c("start_station_name"="start_station_name",
                                  "start_station_latitude"="start_station_latitude",
                                  "start_station_longitude"="start_station_longitude"))



# Points1 benutzen damit man nur die Stations kriegt die auch in den Trainingsdaten vorhanden sind

'points1_test <- points1
points1_test$start_station_name <- as.character(points1_test$start_station_name)
points1_test$neighborhood <- as.character(points1_test$neighborhood)


points1_test <- points1_test %>%
  rename(start_station_latitude = start_station_latitude.x,
         start_station_longitude = start_station_longitude.x)


#Bezirke für Stationen hinzufügen
test_data_q2 <- test_data_q2 %>%
  left_join(points1_test, by = c("start_station_name"="start_station_name",
                                  "start_station_latitude"="start_station_latitude",
                                  "start_station_longitude"="start_station_longitude"))'

#Fehlende Werte überprüfen
#apply(test_data_q2, 2, function(x) sum(is.na(x)))

#Überprüfen wo der Bezirk fehlt
test_data_q2[is.na(test_data_q2$neighborhood),]

#Der Bezirk von zwei Stationen ist nicht bekannt, fehlende Werte explizit machen
test_data_q2$neighborhood <- fct_explicit_na(test_data_q2$neighborhood)




#Spalte Neighborhood in character umwandeln, um nicht genutzte level zu eliminieren
test_data_q2$neighborhood <- as.character(test_data_q2$neighborhood)


test_data_q2$birth_year <- as.numeric(test_data_q2$birth_year)

# Löschen der fehlenden Werte mit Birthyear

test_data_q2 <- na.omit(test_data_q2)

#Nach Bezirk gruppieren und Nutzerzahlen aufsummieren
test_data_q2 <- test_data_q2 %>%
  group_by(start_date, neighborhood) %>%
  summarise(anzahl = n(), avg_age = round(2016-mean(birth_year)), avg_tripduration = mean(tripduration)) %>%
  mutate(weekday = wday(start_date, abbr = F, label = T, week_start = 1),
         holiday = ifelse(isBizday(as.timeDate(start_date), holidayNYSE(2017))==FALSE,1,0),)

#Fehlende Werte überprüfen
apply(test_data_q2, 2, function(x) sum(is.na(x)))

#Wetter hinzufügen

test_data_q2 <- left_join(test_data_q2, weather_2017, by = c("start_date" = "date"))

# Columns wie bei den Trainingsdaten anordnen

test_data_q2 <- test_data_q2[, c(1,2,3,5,4,8,9,10,11,12,13,6,7)]

rm(stations_2017_test, test_data_q2_test, points, points1_test)


#Bezirke ausfindig machen, die in 2017 vorkommen, aber nicht in 2016 und diese eliminieren
setdiff(test_data_q2$neighborhood, q2_starts_w2_agg$neighborhood)
test_data_q2 <- test_data_q2 %>%
  filter(neighborhood != "Astoria" & neighborhood != "Crown Heights" & neighborhood != "Ditmars Steinway" &
           neighborhood != "Harlem" & neighborhood != "Morningside Heights" & 
           neighborhood != "Prospect Heights" & neighborhood != "Prospect-Lefferts Gardens")


#Monat und Woche als Variablen eingefügt


#test_data_q2 <- test_data_q2 %>%
  #mutate(week = week(start_date))

test_data_q2 <- test_data_q2 %>%
  mutate(month = month(start_date, abbr = F, label = T))


#Variable für Wochentag als ungeordneten Faktor speichern
test_data_q2$weekday <- factor(test_data_q2$weekday, ordered = FALSE)
test_data_q2$month <- factor(test_data_q2$month, ordered = FALSE)

#Als .RDS speichern
saveRDS(test_data_q2, "Data/test_data_q2.RDS")

```

```{r}
test_data_q2 <- read_rds("Data/test_data_q2.RDS")
```

<<<<<<< HEAD
=======



#### Aufbereitung Für Tägliche Analyse für ein Neighborhood

Als erstes werden die Daten neu aggregiert. Dazu filter ich aus den schon aggregierten Daten des Neighborhoods Chelsea raus um uns auf diese zu konzentrieren. Danach lösche ich die Spalte Neighborhoods um die Zahl der Features zu minimieren.

```{r}
daily_neighborhood_train <- q2_starts_w2_agg %>%
  filter(neighborhood == "Chelsea")

daily_neighborhood_train$neighborhood <- NULL

daily_neighborhood_test <- test_data_q2 %>%
  filter(neighborhood == "Chelsea")


daily_neighborhood_test$neighborhood <- NULL




avg_anzahl <- daily_neighborhood_train %>%
  dplyr::select(anzahl)

avg_anzahl$date <- NULL
avg_anzahl <- as.data.frame(avg_anzahl)
avg_anzahl %>%
  summarise(avg_anzahl = mean(anzahl))
```




>>>>>>> 5de4129f
## Lineare Regression

Um eine Vergleichsmöglichkeit für die Vorhersage der KNNs zu schaffen, wird eine lineare Regression als Benchmark durchgeführt. Es werden für die beiden Forschungsfragen lineare Regressionsmodelle erstellt, die mit den Testdaten eine Vorhersage für die Nutzeranzahl treffen. Der Fehler, der hierbei gemacht wird, wird in Form des **R**oot **M**ean **S**quared **E**rror (RMSE) gemessen und mit dem des KNN verglichen. Dieser gibt in diesem Fall die durchschnittliche Anzahl der Nutzer an, um die das Modell daneben liegt.

### Stündliche Regression

Für die stündlichen Nutzerdaten werden drei Regressionen durchgeführt. Dies ist der Fall, da sich die Granularität der Datensätze voneinander unterscheidet. Für einen Datensatz sollen die Nutzerzahlen je Bezirk bestimmt werden, für den anderen Datensatz die Nutzerzahlen je Station und für den Dritten die Nutzerzahlen nur für einen Bezirk. Die dritte Regression wird als Benchmark für das später erstellte künstliche neuronale Netz genutzt.

In einem ersten Schritt wird eine lineare Regression auf Bezirksebene durchgeführt. Die Variable start_date wird hierbei nicht berücksichtigt, da sich mit der Variable week eine Kollinearität ergibt. Diese wird weiterhin berücksichtigt.

```{r}
# Regressionsmodell mit Bezirken
model_q1_nh <- as.formula(user_count ~ . -start_date)
lin_reg_q1_nh <- lm(model_q1_nh, hourly_starts_nh)

anova(lin_reg_q1_nh)
summary(lin_reg_q1_nh)

linreg_q1_nh_train_mse <- mean((lin_reg_q1_nh$residuals)^2)
linreg_q1_nh_train_rmse <- sqrt(mean((lin_reg_q1_nh$residuals)^2))

linreg_q1_nh_train_rmse
```

Die Anova deutet darauf hin, dass der Einfluss aller Variablen auf die Anzahl an Radfahrern statistisch signifikant ist, da der p-Wert äußerst gering ist. Die Funktion lm() hat zur Durchführung der Regression Dummyvariablen für den Bezirk den Wochentag, sowie den Monat erstellt. Sieht man sich die genaue Zusammenfassung des Modells an, wird sichtbar, dass der Einfluss vieler Bezirke statistisch nicht signifikant ist, d.h. zufällig ist. Sie werden dennoch nicht aus dem Modell entfernt, da sich sonst ein unvollständiges Bild der Situation ergeben würde, denn in diesen Bezirken gibt es auch Leihstationen, die genutzt werden. Alle anderen Variablen, mit Ausnahme des Monats Februar, haben ebenfalls einen signifikanten Einfluss auf die Nutzerzahl. 

Sieht man jedoch auf den Wert für R-Quadrat, der sich auf 0.3996 beläuft, wird klar, dass das Modell die Situation nicht in ihrer Vollständigkeit erfassen kann. Dieser Wert ist sehr niedrig und sagt aus, dass nur 39.96% der Varianz in den Daten durch dieses Regressionsmodell erklärt werden können. Wirft man einen Blick auf die Visualisierungen im Kapitel [Basis Visualisierungen] wird klar weshalb. Die lineare Regression kann nur in eine Richtung vorhersagen treffen. Z.B. Wenn sich x um 1 erhöht/verringert, erhöht/verringert sich y um z. Es ist jedoch zu sehen, dass die Zusammenhänge in den Daten nicht linearer Natur sind, denn wenn die Temperatur eine bestimmte Marke überschreitet fahren weniger Menschen mit dem Rad. Das Selbe lässt sich bei der Uhrzeit beobachten. Morgens fahren viele Menschen Rad, über Tag weniger und am Nachmittag wieder mehr, bis es in der Nacht wieder weniger wird. Es ist hier also wenig verwunderlich, dass ein lineares Modell den Einfluss der einzelnen Variablen nicht exakt wiedergibt.

Nun wird mit dem erstellten Modell eine Vorhersage für die Testdaten getroffen und der RMSE gemessen. Diese Regression wird später nicht weiter als Benchmark genutzt, da das LSTM Netz nur für den Bezirk Chelsea erstellt werden kann und eine Vergleichbarkeit so nicht gegeben ist.

```{r}
#Vorhersage mit Testdaten
lin_reg_q1_nh_predictions <- predict(lin_reg_q1_nh, hourly_test)

linreg_q1_nh_test_mse <- mean((hourly_test$user_count - lin_reg_q1_nh_predictions) ^ 2)
linreg_q1_nh_test_rmse <- sqrt(mean((hourly_test$user_count - lin_reg_q1_nh_predictions) ^ 2))

linreg_q1_nh_test_rmse
```

Die Vorhersagequalität ist mit einem RMSE von rund 61 Personen pro Stunde und Bezirk nicht sehr hoch. Die Nutzerzahlen bewegen sich überlicherweise in einem niedrigen dreistelligen Bereich. Somit würde eine Planung für die Verteilung der Räder auf die verschiedenen Bezirke, die sich im Schnitt um 61 Personen irrt als nicht gewinnbringend empfunden werden.

Der nachfolgende Code wählt nur die statistisch signifikanten Variablen aus dem vorherigen Modell aus und überführt diese in ein neues Modell. Dies wird im folgenden nicht weiter genutzt.

```{r, eval=FALSE, echo=TRUE}
# Bestimmen welche Variablen signifikant sind
test_sig <- summary(lin_reg_q1_nh)$coefficients[-1,4] < 0.05

# Nur signifikante Behalten
sig_x <- names(test_sig)[test_sig == TRUE] 
View(sig_x)
sig_x <- str_replace_all(sig_x, c(" " = "_"))
sig_x <- str_replace_all(sig_x, c("-" = "_"))
sig_x <- str_replace_all(sig_x, c("'" = ""))

# Model mit nur signifikanten Variablen erstellen
sig.model <- as.formula(paste("user_count", paste(sig_x, collapse = " + "), sep = " ~ "))

```

Nachfolgend wir eine lineare Regression auf Stationsebene durchgeführt.

```{r, eval=FALSE, echo=TRUE}
# Regression mit Stationen
model_q1 <- as.formula(user_count ~ .)
lin_reg_q1 <- lm(model_q1, hourly_starts)
```

Da der Datensatz in bearbeiteter Form mehrere Gigabyte groß ist, kann keine Analyse durchgeführt werden. Nachfolgend wird ausschließlich der Datensatz und die Regression für den Bezirk Chelsea betrachtet.

```{r}
# Regression mit Chelsea
hourly_chelsea_model <- as.formula(user_count ~ start_date + start_hour + quarter + holiday + weekday + temp + wdsp + precip)

hourly_chelsea_lin_reg <- lm(hourly_chelsea_model, hourly_chelsea_train)
summary(hourly_chelsea_lin_reg)

hourly_linreg_train_mse <- mean((hourly_chelsea_lin_reg$residuals)^2)
hourly_linreg_train_rmse <- sqrt(mean((hourly_chelsea_lin_reg$residuals)^2))

hourly_linreg_train_rmse
```

Die Zusammenfassung des Modells zeigt, dass nur wenige Variablen einen signifikanten Einfluss auf die Nutzerzahl im Bezirk Chelsea zu haben scheinen. Einige Wochentage, das Datum, das Quartal, sowie die Windgeschwindigkeit scheinen hier nur einen zufälligen Einfluss zu haben. Sie werden aus den gleichen Gründen wie bereits bei der Regression mit allen Bezirken dennoch im Modell belassen. Die Güte des Gesamtmodells ist mit einem R-Quadrat von 0.294 als eher schlecht zu bewerten. Nur 29.4% der Varianz in den Daten wird durch das Modell erklärt. Dies ist wie oben bereits erläutert nicht weiter verwunderlich, da viele Zusammenhänge zwischen den Variablen nicht linearer natur zu sein scheinen.

Nun wird mit dem erstellten Modell eine Vorhersage für die Testdaten getroffen und der RMSE gemessen. Diese Regression wird später als Benchmark für das LSTM Netz genutzt.

```{r}
# Vorhersage Testdaten mit Chelsea
hourly_chelsea_lin_reg_predictions <- predict(hourly_chelsea_lin_reg, hourly_chelsea_test)

hourly_linreg_test_mse <- mean((hourly_chelsea_test$user_count - hourly_chelsea_lin_reg_predictions) ^ 2)
hourly_linreg_test_rmse <- sqrt(mean((hourly_chelsea_test$user_count - hourly_chelsea_lin_reg_predictions) ^ 2))

hourly_linreg_test_rmse
```

Der RMSE ist mit duchschnittlich rund 153 Personen pro Stunde im Bezirk Chelsea um die sich die Vorhersage irrt sehr hoch. Da auch hier die Nutzeranzahl pro Stunde meist in einem niedrigen dreistelligen Bereich liegt, ist die Vorhersagequalität des linearen Regressionsmodells als schlecht zu bewerten. Besonders deutlich wird dies im visuellen Vergleich. Die Vorhersage nimmt die Schwankungen in den Daten zwar mit, ist aber zu schwach.

```{r}
hourly_vizdata <- data.frame( Date = hourly_chelsea_test$start_datetime, Values = hourly_chelsea_test$user_count, LinReg = hourly_chelsea_lin_reg_predictions)
ggplot() +
  labs(title = "Lineare Regression Vorhersage Stündliche Nutzerzahlen") +
  xlab("Date") + ylab("User Count") +
  geom_line(data = hourly_vizdata, aes(y = Values, x = Date, color = "black")) +
  geom_line(data = hourly_vizdata, aes(y = LinReg, x = Date, color = "orange")) +
  theme_minimal() +
  theme(plot.title = element_text(hjust = 0.5),
        panel.grid.major = element_blank(), panel.grid.minor = element_blank(),
        panel.border = element_blank(),
        axis.line = element_line(colour = "black"))+
  facet_wrap(month(hourly_chelsea_test$start_datetime, label = T, abbr = F), scales = "free_x") +
  scale_color_manual(name = "Legende", values = c("black" = "black", "orange" = "orange"), labels = c("Tatsächliche Nutzer", "Lineare Regression Vorhersage"))
```

### Tägliche Regression

Hier eine tägliche Reggression für alle Stationen/Neighborhoods.

```{r}
q2_starts_w2_agg <- q2_starts_w2_agg %>%
  rename(
    start_date = date
  )
```

```{r , eval=FALSE, echo=TRUE}
#Regression mit q2_starts_w
options(max.print=450)
model_q2 <- as.formula(anzahl ~ .-date)
lin_reg_q2 <- lm(model_q2, q2_starts_w)
summary(lin_reg_q2)
```

```{r, eval=FALSE, echo=TRUE}
#Regression mit q2_starts_w2_agg
options(max.print=450)
model_q2_w2_agg <- as.formula(anzahl ~ .-start_date)
lin_reg_q2_w2_agg <- lm(model_q2_w2_agg, q2_starts_w2_agg)
summary(lin_reg_q2_w2_agg)

```

Prediction

```{r, eval=FALSE, echo=TRUE}


#Vorhersage mit Testdaten
lin_reg_q2_predictions <- predict(lin_reg_q2_w2_agg, test_data_q2)

test_q2_mse <- mean((test_data_q2$anzahl - lin_reg_q2_predictions) ^ 2)
test_q2_rmse <- sqrt(mean((test_data_q2$anzahl - lin_reg_q2_predictions) ^ 2))
test_q2_mse
test_q2_rmse
```

<<<<<<< HEAD
Der RMSE für alle NEighborhoods von der linearen Regression liegt bei 494,8 . Das heißt das sich die lineare Regression um ca 500 Nutzer pro Neighborhood pro Tag verschätzt. Dies ist in anbetracht der großen Datenmenge und der vielen Features ein guter Wert. Wenn man von ca. 3000 - 5000 Nutzern pro Station pro Tag ausgeht verschätzt sich die Regression um ca. 10-20%. Dies sind nur geschätzte Werte da die genauen Zahlen sehr varrieren.
=======
### Tägliche Lineare Regression für ein Neighborhood

Eine lineare Regression für das Neighborhood Chelsea zu den Nutzerzahlen pro Tag.

```{r}
#Regression mit daily_neighborhood_train
options(max.print=450)
daily_neighborhood_model <- as.formula(anzahl ~ .)
lin_reg_daily_neighborhood <- lm(daily_neighborhood_model, daily_neighborhood_train)
summary(lin_reg_daily_neighborhood)

```



```{r}
#Vorhersage mit Testdaten
lin_reg_q2n_predictions <- predict(lin_reg_daily_neighborhood, daily_neighborhood_test)

test_q2_mse <- mean((daily_neighborhood_test$anzahl - lin_reg_q2n_predictions) ^ 2)
test_q2_rmse <- sqrt(mean((daily_neighborhood_test$anzahl - lin_reg_q2n_predictions) ^ 2))
test_q2_mse
test_q2_rmse
```

Wir bekommen einen RMSE von 2257. D.h. das die Vorhersage der Regression um ca 2257 Nutzer daneben liegt pro Tag. Dies ist ein sehr schlechtes Ergebnis. Man könnte jetzt Features entfernen die nicht statistisch signifikant sind und die Regression erneut durchlaufen lassen um zu gucken ob dies zu einer Verbesserung führt. Ich überspringe diesen Punkt und gehe weiter zur Visualisierung und zum LSTM.


```{r}
daily_vizdata <- data.frame( Date = daily_neighborhood_test$start_date, Values = daily_neighborhood_test$anzahl, LinReg = lin_reg_q2n_predictions)
ggplot() +
  labs(title = "Lineare Regression Vorhersage Täglicher Nutzerzahlen") +
  xlab("Date") + ylab("Anzahl") +
  geom_line(data = daily_vizdata, aes(y = Values, x = Date, color = "black")) +
  geom_line(data = daily_vizdata, aes(y = LinReg, x = Date, color = "orange")) +
  theme_minimal() +
  theme(plot.title = element_text(hjust = 0.5),
        panel.grid.major = element_blank(), panel.grid.minor = element_blank(),
        panel.border = element_blank(),
        axis.line = element_line(colour = "black"))+
  facet_wrap(month(daily_neighborhood_test$start_date, label = T, abbr = F), scales = "free_x") +
  scale_color_manual(name = "Legende", values = c("black" = "black", "orange" = "orange"), labels = c("Tatsächliche Nutzer", "Lineare Regression Vorhersage"))
```

Man kann in der Vorhersage sehen das die Schwankungen von der Regression erkannt werden aber die Werte Leider zu stark abweichen. Wie oben schon erwähnt müsste man diese Regression erst optimieren damit sie Aussagekräftig ist.  


>>>>>>> 5de4129f

## Künstliches Neuronales Netz

Zur Vorhersage der Nutzerzahlen pro Tag und pro Stunde wird eine spezielle Form der künstlichen neuronalen Netze genutzt, das Long Short Term Memory Netz. Diese Sonderform ist besonders für das Arbeiten mit Zeitreihen gerüstet, da die einzelnen Neuronen in den Schichten des Netzes vorherige Zustände speichern und so mit in die Berechnung der einzelnen Gewichte einfließen lassen können.

Sowohl die täglichen Daten, als auch die stündlichen Daten stellen eine multivariate Zeitreihe dar. Dies bedeutet, dass eine Größe y, hier die Nutzeranzahl, im Zeitablauf, hier Tage bzw. Stunden, nicht nur von der Zeit an sich abhängt, sondern zusätzlich auch von weiteren Features x, hier z.B. das Quartal oder die Temperatur. 

Um gute Vorhersageergebnisse zu erzielen sind hier besondere Schritte notwendig, bevor die Daten in das LSTM Netz eingespeist werden.

Zunächst wird die Größe y, hier die Nutzeranzahl, stationarisiert. Das bedeutet, dass anstelle der realen Werte die Differenzen von einem Zeitpunkt zum nächsten betrachtet werden, also der Nutzerzuwachs oder -verlust. Dies wird gemacht und schein-korrelativen und schein-regressiven Effekten vorzubeugen und Trends und Saisonalitäten aus der Zeitreihe zu eliminieren.

Außerdem werden lags für die weiteren Features x erstellt. Dies bedeutet, dass alle Werte einer Periode t eine Periode nach hinten in die Periode t+1 verschoben werden. Alle features aus der Periode t, sowie die gelaggten features werden in den Berechnungen berücksichtigt. Dies erhöht die Anzahl der Features, die die Größe y beeinflussen. Wie viele lags pro Feature optimal sind kann mittels der Methode ARIMAX ermittelt werden. Es kann außerdem überlegt werden, ob für die differenzierten y-Werte ebenfalls lags gebildet werden, die dann als Features in die Periode t aufgenommen werden. Dies kann die Prognosegüte erhöhen, hat allerdings zur Folge, dass mehr Fälle ausgeschlossen werden, da sich durch die Verschiebung fehlende Werte in den ersten Zeilen ergeben. Aus der Anzahl der lags ergibt sich die Anzahl an Timesteps, die für das LSTM Netz eine wichtige Komponente ist. Im multivariaten Fall ergibt sich die Anzahl der Timesteps aus der Anzahl der lags+1. Jedes lag mit allen Variablen darin ergibt einen timestep. Die Periode t wird ebenfalls dazu gezählt.

Die umstrukturierten Daten werden dann in die Form eines dreidimensionalen Arrays überführt, da LSTMs diese als Input erwarten. Das dann trainierte Modell sagt danach nicht die tatsächlichen y-Werte der Testdaten voraus, sondern die Differenzwerte von einer Periode zur nächsten. Dies muss am Ende umgerechnet werden, um ein Ergebnis zu erhalten, das leichter zu interpretieren und nützlich ist.

### Stündliche Daten Aufbereiten

Um ein künstliches neuornales Netz zu erhalten, das fehlerfrei läuft, müssen der Trainings- und Testdatensatz der stündlichen Fahrten noch weiter aufbereitet werden. Für die Spalten neighborhood, weekday, month, week, quarter und start_hour werden Dummyvariablen erstellt. Dies ist notwendig, da es sich um kategoriale Variablen handelt. Da eine reine Quantifizerung der Variablen durch hohe Zahlenwerte für einige Kategorein eine Verzerrung der Analysen zur Folge hätte, werden binäre Variblen für jede Kategorie erstellt, die die Werte 0 und 1 annehmen. Um bei der späteren Anwendung der künstlichen neuronalen Netze keine Fehler zu produzieren, werden die Dummys effektkodiert. Statt des Wertes 0 wird der Wert -1 genutzt. Dieser Vorgang vergrößert die Datensätze enorm, da für jede Kategorie eine Dummyvariable erstellt werden muss, z.B. 23 Dummyvariablen für das Merkmal Stunde.

Dies wird hier für die gesamten Trainings- und Testdatensätze, sowie für die Trainings- und Testdatensätze, die nur den Bezirk Chelsea betreffen, durchgeführt. Nur die Datensätze für den Bezirk Chelsea werden weitergehen betrachtet und für die Analyse genutzt.

```{r, eval=FALSE, echo=TRUE}
# Dummyvariablen erstellen
hourly_starts_nh <- dummy_cols(hourly_starts_nh, c("start_hour", "neighborhood", "weekday", "month", "week"), remove_first_dummy = T, remove_selected_columns = T)
hourly_test <- dummy_cols(hourly_test, c("start_hour", "neighborhood", "weekday", "month", "week"), remove_first_dummy = T, remove_selected_columns = T)

# Namen der Dummys bearbeiten
names(hourly_starts_nh) <- str_replace_all(names(hourly_starts_nh), c(" " = "_"))
names(hourly_test) <- str_replace_all(names(hourly_test), c(" " = "_"))

# Dummys effektkodieren
hourly_starts_nh[,c(3, 7:146)] <- effectcoding(hourly_starts_nh[,c(3, 7:146)])
hourly_test[,c(3, 7:105)] <- effectcoding(hourly_test[,c(3, 7:105)])

```

```{r}
# Chelsea Trainingsdaten dummyfizieren und effektcodieren
hourly_chelsea_train <- dummy_cols(hourly_chelsea_train, c("start_hour", "weekday", "quarter"), remove_first_dummy = T, remove_selected_columns = T)
names(hourly_chelsea_train) <- str_replace_all(names(hourly_chelsea_train), c(" " = "_"))
hourly_chelsea_train[,c(5, 9:40)] <- effectcoding(hourly_chelsea_train[,c(5, 9:40)])

# Chelsea Testdaten dummyfizieren und effektcodieren
hourly_chelsea_test <- dummy_cols(hourly_chelsea_test, c("start_hour", "weekday", "quarter"), remove_first_dummy = T, remove_selected_columns = T)
names(hourly_chelsea_test) <- str_replace_all(names(hourly_chelsea_test), c(" " = "_"))
hourly_chelsea_test[,c(5, 9:40)] <- effectcoding(hourly_chelsea_test[,c(5, 9:40)])
```

Um für die Trainingsdaten die optimale Anzahl an lags zu bestimmen, werden die vorbereiteten Trainingsdaten der auto.arima Funktion übergeben, die mit Hilfe der ARIMAX Methode die optimale Anzahl an lags ermittelt. Daraus wird dann die Anzahl der Timesteps generiert.

```{r}
# ARIMAX für Bestimmung der lags mit Trainingsdaten
hourly.arimax.Y <- as.numeric(hourly_chelsea_train$user_count)
hourly.arimax.X <- as.matrix(hourly_chelsea_train[,c(5:40)])
hourly_arimax <- auto.arima(hourly.arimax.Y, xreg = hourly.arimax.X)

hourly_lags <- hourly_arimax$arma[1]

hourly.ann.lags <- as.lags(hourly_lags, type = "multivariate")
hourly.ann.timesteps <- as.timesteps(hourly.ann.lags, type = "multivariate")
```

Die optimale Laganzahl hier ist 5. Daraus ergibt sich eine Anzahl von Timesteps von 6. Diese gehen als Hyperparameter in das LSTM-Modell mit ein.

Nun wird die Anzahl der Radfahrer stationarisiert, sowie Lags für die Differnzreihe gebildet, die als weitere Features mit in das LSTM Modell eingehen sollen. Diese werden zu den Trainingsdaten hinzugefügt. Danach wird die y-Variable user_count_diff, sowie die Features getrennt voneinander geresampled, sodass die Lags in den Datensatz mitaufgenommen werden. Danach können sie wieder in einem Data Frame zusammengefasst werden. Danach wird das Datum und die Uhrzeit wieder hinzugefügt, um einen besseren Überblick über den Datensatz zu erhalten. Dies wird analog auch für die Testdaten durchgeführt.

```{r}
# Trainingsdaten mit gelaggtem y als x vorbereiten
hourly_tsdiff <- as.data.frame(build_stationary(hourly_chelsea_train$user_count, k = hourly.ann.lags))
if (hourly.ann.lags > 0) {
  hourly_tsdiff <- hourly_tsdiff[c(-1:-hourly.ann.lags),]
  colnames(hourly_tsdiff) <- c("user_count_diff", "user_count_diff_lag1","user_count_diff_lag2",
                        "user_count_diff_lag3", "user_count_diff_lag4","user_count_diff_lag5")
}

hourly.df.ann <- cbind.data.frame(hourly_chelsea_train[c((hourly.ann.lags+2):nrow(hourly_chelsea_train)),], hourly_tsdiff)
hourly.df.ann <- hourly.df.ann[,c(1,3:4,41:46,5:40)]

hourly.Y.train.resample <- resample.y(hourly.df.ann$user_count_diff, hourly.ann.timesteps)
hourly.X.train.resample <- resample.X(hourly.df.ann[,5:45], hourly.ann.timesteps)
hourly.df.resample <- cbind.data.frame(hourly.Y.train.resample, hourly.X.train.resample)
colnames(hourly.df.resample)[1] <- c("user_count_diff")

hourly.df.resample$start_datetime <- hourly.df.ann$start_datetime[(hourly.ann.timesteps):nrow(hourly.df.ann)]
hourly.df.resample <- hourly.df.resample[,c(248, 1:247)]

# Testdaten mit gelaggtem y als x vorbereiten
hourly_tsdiff_test <- as.data.frame(build_stationary(hourly_chelsea_test$user_count, k = hourly.ann.lags))
if (hourly.ann.lags > 0) {
  hourly_tsdiff_test <- hourly_tsdiff_test[c(-1:-hourly.ann.lags),]
  colnames(hourly_tsdiff_test) <- c("user_count_diff", "user_count_diff_lag1","user_count_diff_lag2",
                        "user_count_diff_lag3", "user_count_diff_lag4","user_count_diff_lag5")
}

hourly.df.ann.test <- cbind.data.frame(hourly_chelsea_test[c((hourly.ann.lags+2):nrow(hourly_chelsea_test)),], hourly_tsdiff_test)
hourly.df.ann.test <- hourly.df.ann.test[,c(1,3:4,41:46,5:40)]

hourly.Y.test.resample <- resample.y(hourly.df.ann.test$user_count_diff, hourly.ann.timesteps)
hourly.X.test.resample <- resample.X(hourly.df.ann.test[,5:45], hourly.ann.timesteps)
hourly.df.resample.test <- cbind.data.frame(hourly.Y.test.resample, hourly.X.test.resample)
colnames(hourly.df.resample.test)[1] <- c("user_count_diff")

hourly.df.resample.test$start_datetime <- hourly.df.ann.test$start_datetime[(hourly.ann.timesteps):nrow(hourly.df.ann.test)]
hourly.df.resample.test <- hourly.df.resample.test[,c(248, 1:247)]


hourly.df.train <- hourly.df.resample
hourly.df.test <- hourly.df.resample.test
```

Um nach der Prognose der Differenzen der Nutzerzahlen die absoluten Zahlen wiederherstellen zu können, werden die originären y-Werte der Testdaten gespeichert.

```{r}
# Originäre y-Werte der Testdaten speichern für späteres re-resampling
hourly_y_test <- hourly_chelsea_test$user_count[12:NROW(hourly_chelsea_test)]
hourly_y_prior_first_test <- hourly_chelsea_test$user_count[11]
```

Im nächsten Schritt werden alle Variablen beider Datensätze, die keine Dummyvariablen sind normalisiert, damit keine unproportionalen Einflüsse einiger Variablen entstehen.

```{r}
# Trainings- und Testdaten normalisieren
hourly_selected_columns <- which(colnames(hourly.df.train)%in%c("user_count_diff",
                                                  "temp_1","wdsp_1","precip_1","user_count_diff_lag1_1","user_count_diff_lag2_1","user_count_diff_lag3_1","user_count_diff_lag4_1","user_count_diff_lag5_1",                                         "temp_2","wdsp_2","precip_2","user_count_diff_lag1_2","user_count_diff_lag2_2","user_count_diff_lag3_2","user_count_diff_lag4_2","user_count_diff_lag5_2",                                                "temp_3","wdsp_3","precip_3","user_count_diff_lag1_3","user_count_diff_lag2_3","user_count_diff_lag3_3","user_count_diff_lag4_3","user_count_diff_lag5_3",                                                "temp_4","wdsp_4","precip_4","user_count_diff_lag1_4","user_count_diff_lag2_4","user_count_diff_lag3_4","user_count_diff_lag4_4","user_count_diff_lag5_4",                                                "temp_5","wdsp_5","precip_5","user_count_diff_lag1_5","user_count_diff_lag2_5","user_count_diff_lag3_5","user_count_diff_lag4_5","user_count_diff_lag5_5",                                               "temp_6","wdsp_6","precip_6","user_count_diff_lag1_6","user_count_diff_lag2_6","user_count_diff_lag3_6","user_count_diff_lag4_6","user_count_diff_lag5_6"))

hourly_nd <- normalize_data(hourly.df.train[,hourly_selected_columns], hourly.df.test[,hourly_selected_columns])

hourly.df.train.norm <- hourly.df.train
hourly.df.train.norm[,hourly_selected_columns] <- hourly_nd$train
hourly.df.train.norm <- hourly.df.train.norm[,-1]

hourly.df.test.norm <- hourly.df.test
hourly.df.test.norm[,hourly_selected_columns] <- hourly_nd$test
hourly.df.test.norm <- hourly.df.test.norm[,-1]
```

Sind die Daten normalisiert ist die Vorbereitung abgeschlossen und es können die Matrizen als Input für das neuronale Netz erstellt werden. X- und Y-Variablen werden hierbei getrennt.

```{r}
# Matrizen für Trainings- und Testdaten erstellen
hourly.X.train <- hourly.df.train.norm[,-1]
hourly.Y.train <- hourly.df.train.norm[,1]

hourly.X.test <- hourly.df.test.norm[,-1]
hourly.Y.test <- hourly.df.test.norm[,1]
```

### Tägliche Daten Aufbereiten für alle Neighborhoods

Vorbereiten des Datensatzes für ein LSTM

```{r, eval=FALSE, echo=TRUE}
# Data Table variante

#library(data.table)

#q2_starts_w_nn <- as.data.table(q2_starts_w)
# Dataframe für LSTM erstellen
q2_starts_w_nn <- q2_starts_w

#Dummyvariablen erstellen
q2_starts_w_nn <- dummy_cols(q2_starts_w, c("weekday", "start_station_name"), remove_first_dummy = T, remove_selected_columns = T)

#Namen der Dummys bearbeiten
names(q2_starts_w_nn) <- str_replace_all(names(q2_starts_w_nn), c(" " = "_"))

#Dummys effektkodieren
#q2_starts_w_nn[,c(11:670)] <- effectcoding(q2_starts_w_nn[,c(11:670)])
```

Funktioniert nicht! Da zuviele Features, RStudio zu abstürzen bringt.



Neue Variante mit neighborhoods.

#### Trainingdaten für LSTM vorbereiten

Dummyvariablen erstellen und bearbeiten um sie dann zu effektcodieren. 

```{r}

# Data Table variante
#library(data.table)

#q2_starts_w2_nn <- as.data.table(q2_starts_w2_agg)

# Dataframe für LSTM erstellen

q2_starts_w2_nn <- q2_starts_w2_agg

#Dummyvariablen erstellen

q2_starts_w2_nn <- dummy_cols(q2_starts_w2_nn, c("weekday", "neighborhood", "month"), remove_first_dummy = T, remove_selected_columns = T)

#Namen der Dummys bearbeiten
names(q2_starts_w2_nn) <- str_replace_all(names(q2_starts_w2_nn), c(" " = "_"))

#Dummys effektkodieren
q2_starts_w2_nn[,c(11:76)] <- effectcoding(q2_starts_w2_nn[,c(11:76)])

```

#### Testdaten für LSTM vorbereiten

Gleiche schritte wie bei den Trainingsdaten

```{r}

# Data Table variante
#test_data_q2_nn <- as.data.table(test_data_q2)

# Dataframe für LSTM erstellen

test_data_q2_nn <- test_data_q2

#Dummyvariablen erstellen
test_data_q2_nn <- dummy_cols(test_data_q2_nn, c("weekday", "neighborhood", "month"), remove_first_dummy = T, remove_selected_columns = T)

#Namen der Dummys bearbeiten
names(test_data_q2_nn) <- str_replace_all(names(test_data_q2_nn), c(" " = "_"))

#Dummys effektkodieren
test_data_q2_nn[,c(11:68)] <- effectcoding(test_data_q2_nn[,c(11:68)])
```

Vergleich der Datensätze

```{r}
df1 <- colnames(test_data_q2_nn)
df2 <- colnames(q2_starts_w2_nn)


setdiff(df1,df2)

test_data_q2_nn$neighborhood_Astoria <- NULL
test_data_q2_nn$neighborhood_Crown_Heights <- NULL
test_data_q2_nn$neighborhood_Ditmars_Steinway <- NULL
test_data_q2_nn$neighborhood_Harlem <- NULL
test_data_q2_nn$neighborhood_Morningside_Heights <- NULL
test_data_q2_nn$neighborhood_Prospect_Heights <- NULL
test_data_q2_nn$'neighborhood_Prospect-Lefferts_Gardens' <- NULL


rm(df1,df2)
```

#### Arimax für alle Neighborhoods tägliche Nutzer

Aufwand zu groß alle Neighborhoods in einem Netz vorraussagen

```{r, eval=FALSE, echo=TRUE}
# Build ARIMAX model for training Data
require(forecast)
arx.Y <- q2_starts_w2_nn$anzahl
arx.X <- as.matrix(q2_starts_w2_nn[,c(3:76)])
arx <- auto.arima(arx.Y, xreg = arx.X)
arx

non_seasonal_ar_order <- arx$arma[1] # p
non_seasonal_ma_order <- arx$arma[2] # q
seasonal_ar_order <- arx$arma[3]
seasonal_ma_order <- arx$arma[4]
period_of_data <- arx$arma[5]
non_seasonal_diff_order <- arx$arma[6] #d
seasonal_diff_order <- arx$arma[7]
```

#### LSTM für alle Neighborhoods tägliche Nutzer

```{r, eval=FALSE, echo=TRUE}
######
# LSTM

# Hyperparameters
ann.epochs    <- 100
ann.batchsize <- 32
ann.lags <- as.lags(non_seasonal_ar_order, type = "multivariate")
ann.timesteps <- as.timesteps(ann.lags, type = "multivariate")

# Transform y (= price) into stationary and create lagged dataset
tsdiff <- as.data.frame(build_stationary(q2_starts_w2_nn$anzahl, k = ann.lags))
'if (ann.lags > 0) {
  tsdiff <- tsdiff[c(-1:-ann.lags),]
  colnames(tsdiff) <- c("price_diff", "pdiff_lag1","pdiff_lag2","pdiff_lag3","pdiff_lag4")
}'

df.ann <- cbind.data.frame(q2_starts_w2_nn[c((ann.lags+2):nrow(q2_starts_w2_nn)),], tsdiff)
df.ann <- df.ann[,c(1:4,45:49,5:44)]

```

Uns ist beim kreieren des Datensatzes für das LSTM aufgefallen, dass wir durch die vielen Neighborhoods ein Problem kriegen. Deswegen sind wir zu dem Punkt gekommen erstmal ein LSTM für ein Neighborhood exemplarisch zu bauen.

### Long Short Term Memory Netz für stündliche Daten Erstellen

Bevor das Modell endgültig erstellt und Trainiert werden kann, werden die letzten Hyperparameter festgelegt. Nach sehr vielen Versuchen haben eine Batchsize von 1 und eine Epochenanzahl von 120 das beste Ergebnis erzielt.

```{r}
# Restliche Hyperparameter setzen
hourly.ann.epochs    <- 120
hourly.ann.batchsize <- 1
```

Die Fuktion fit_lstm erstellt nun das LSTM Modell und trainiert es anschließend mit den gesetzten Parametern. Als Inputdaten werden die X und Y Matrizen eingesetzt. Diese werden automatisch von der Funktion in dreidimensionale Arrays umgewandelt, die als Input erwartet werden. 

Die Anzahl der Timesteps ist in diesem Fall 6 und wurde in der unten angegebenen Variable gespeichert. Auch die Anzahl der Epochen und die Batchsize wird angegeben. Die Batchsize wird unterteil in den Wert NA und die selbst festgelegte Größe. Dies ist der Fall, da das Netz hier auch in der Inputschicht eine Batchsize erwartet. Diese muss im Falle einer multivariaten Zeitreihe nicht zwingend angegeben werden und wird daher mit NA angegeben. 

Die nächsten Argumente können genutzt werden, um mit Hilfe der k-fold cross validation die optimale Anzahl an Epochen zu bestimmen. In diesem Fall hat die Nutzung dieser Methodik zu schlechteren Ergebnissen geführt als die Epochenanzahl von 120, weshalb diese beibehalten wurde.

Im nächsten Argument hidden werden die Anzahl, Größe und Aktivierungsfunktion der Hiddenschichten spezifiziert. In diesem Fall hat nach vielen erfolglosen Versuchen das Netz mit zwei Hiddenschichten mit jeweils 50 und 25 Neuronen, sowie der Tangens-Hyperbolicus Aktivierungsfunktion die besten Ergebnisse erzielt.

Um Overfitting zu vermeiden und diesem entgegenzuwirken, werden zwei sog. Dropout-Layer eingefügt. Diese befinden sich zwischen den einzelnen Schichten und filtern nach dem Zufallsprinzip einen bestimmten Prozentsatz Inputneuronen heraus, die den Wert 0 erhalten. Hier wurden mit einer Dropout-Rate von jeweils 50% und 10% die besten Ergebnisse erzielt.

Die Aktivierungsfunktion für den Output-Layer ist linear gewählt, da es sich um ein Regressionsproblem handelt, nicht um ein Klassifizierungsproblem. Es wird kein stateful processing genutzt, da hierbei in den einzelnen Neuronen ausschließlich der letzte Wert genutzt wird. Dies empfiehlt sich für univariate Zeitreihen, nicht aber für multivariate. Das Argument return_sequences legt hier fest, dass Vorhersagewerte für alle Timesteps erstellt werden.

Als Maßeinheit für Fehler wird der Mean Squared Error (MSE) gewählt. Zusätzlich wird durch das Argument metrics eine zweite Maßeinheit gewählt. Hier ist dies der Mean Absolute Error (MAE).

Der Optimierungsalgorithmus legt fest wie genau das LSTM Netz lernt. Hier hat der Follow-The-Regularized-Leader, kurz FTRL, Algorithmus die mit Abstand besten Ergebnisse geliefert. Dieser wird in der Praxis häufig für large-scale Probleme verwendet, wie z.B. das Vorhersagen von Klickzahlen auf Werbebanner.

```{r}
# Stündliches LSTM trainieren
hourly_lstm <- fit_lstm(X = hourly.X.train, y = hourly.Y.train,
                 timesteps = hourly.ann.timesteps,
                 validation_split = 0.05,
                 epochs = hourly.ann.epochs,
                 batchsize = c(NA,hourly.ann.batchsize),
                 #k.fold = 3, k.optimizer = "min",
                 hidden = data.frame(c(50,25),c("tanh")),
                 dropout = c(0.5,0.1),
                 output_activation = "linear",
                 stateful = F, return_sequences = T,
                 loss = "mean_squared_error",
                 optimizer = "Ftrl",
                 metrics = c('mean_absolute_error'))

```

Nun da das Netz trainiert ist, können die Nutzerzahlen der Tesdatenmenge vorhergesagt werden. Hier werden zunächst die Differenzen vorhergesagt und im Anschluss denormalisiert. Danach wird mit Hilfe der gespeicherten originalen Nutzerzahlen die Differenzierung invertiert, sodass statt der Differenzen die "tatsächlichen" Werte betrachtet werden. Danach wird wie bei der linearen Regression der RMSE berechnet.

```{r}
# Nutzerdifferenzen vorhersagen
hourly.lstm.X.test <- as.LSTM.X(hourly.X.test, hourly.ann.timesteps)
hourly.predictiondiff <- hourly_lstm$model %>% predict(hourly.lstm.X.test, batch_size = hourly.ann.batchsize)
hourly.predictiondiff <- denormalize(hourly.predictiondiff[,1], hourly_nd$min[1], hourly_nd$max[1])

# Differenzierung rückgängig machen
hourly_testseries <- c(hourly_y_prior_first_test, hourly_y_test)
hourly_testseries <- hourly_testseries[-NROW(hourly_testseries)]
hourly_predictions <- invert_differencing(hourly.predictiondiff, hourly_testseries)

# RMSE
hourly_lstm_rmse <- rmse(hourly_testseries, hourly_predictions)
hourly_lstm_rmse
```

Der RMSE verändert sich geringfügig mit jedem Mal, das das Netz lernt, bewegt sich aber in einem Bereich von rund 2 bis 6 Nutzern, die im Schnitt pro Stunde falsch vorhergesagt werden. Dies ist ein sehr gutes Ergebnis und wird im nächsten Schritt visualisiert.

```{r}
# Visualisierung der Ergebnisse
hourly_graphdata <- data.frame(Date = hourly.df.test$start_datetime, Value = hourly_testseries, Predictions = hourly_predictions, LinReg = hourly_chelsea_lin_reg_predictions[12:NROW(hourly_chelsea_lin_reg_predictions)])
ggplot() +
  labs(title = "LSTM Vorhersage Stündliche Nutzerzahlen") +
  xlab("Date") + ylab("User Count") +
  geom_line(data = hourly_graphdata, aes(y = Value, x = Date, color = "black")) +
  geom_line(data = hourly_graphdata, aes(y = Predictions, x = Date, color = "cadetblue")) +
  theme_minimal() +
  theme(plot.title = element_text(hjust = 0.5),
        panel.grid.major = element_blank(), panel.grid.minor = element_blank(),
        panel.border = element_blank(),
        axis.line = element_line(colour = "black"))+
  facet_wrap(month(hourly.df.test$start_datetime, label = T, abbr = F), scales = "free_x") +
  scale_color_manual(name = "Legende", values = c("black" = "black", "cadetblue" = "cadetblue"), labels = c("Tatsächliche Nutzer", "LSTM Vorhersage"))
```

Die Grafik zeigt die stundengenaue Vorhersage der Nutzerzahlen je Monat im Testdatensatz. Die schwarze Linie zeigt die tatsächlichen Nutzerzahlen, die blaue Linie die Vorhergesagten. Es ist zu sehen, dass beide Linien fast deckungsgleich verlaufen. Teilweise weichen die prognostizierten Werte geringfügig von den Spitzen ab. Das Ergebnis ist jedoch als sehr gut zu beurteilen.


### Long Short Term Memory Netz für tägliche Daten für ein Neighborhood



#### TrainDaten fürs LSTM Vorbereiten

Es wird ein Dataframe für das LSTM erstellt. Dieser wir dummyfiziert und effektcodiert.

```{r}
# Dataframe für LSTM erstellen

daily_neighborhood_train_nn <- daily_neighborhood_train

#Dummyvariablen erstellen

daily_neighborhood_train_nn <- dummy_cols(daily_neighborhood_train_nn, c("weekday", "month"), remove_first_dummy = T, remove_selected_columns = T)

#Namen der Dummys bearbeiten
names(daily_neighborhood_train_nn) <- str_replace_all(names(daily_neighborhood_train_nn), c(" " = "_"))

#Dummys effektkodieren
daily_neighborhood_train_nn[,c(11:28)] <- effectcoding(daily_neighborhood_train_nn[,c(11:28)])
```


#### TestDaten fürs LSTM vorbereiten

Das gleiche einmal für die Testdaten. Da die Datensätze von den Features gleich sein müssen um später im LSTM keine Fehler zu verursachen, füge ich die fehlenden Variablen ein damit sie später in der dummyfizierung als Spalten auftreten.

```{r}
# Dataframe für LSTM erstellen

daily_neighborhood_test_nn <- daily_neighborhood_test

# Wegen gleichheit tricksen





df_addrows <- data.frame(start_date= as_date(c("2017-01-01", "2017-03-01", "2017-04-01", "2017-06-01", "2017-07-01", "2017-09-01", "2017-10-01", "2017-12-01")), anzahl = c(NA,NA,NA,NA,NA,NA,NA,NA), avg_tripduration = c(NA,NA,NA,NA,NA,NA,NA,NA), avg_age = c(NA,NA,NA,NA,NA,NA,NA,NA), maximum.temperature = c(NA,NA,NA,NA,NA,NA,NA,NA), minimum.temperature = c(NA,NA,NA,NA,NA,NA,NA,NA), average.temperature = c(NA,NA,NA,NA,NA,NA,NA,NA), precipitation = c(NA,NA,NA,NA,NA,NA,NA,NA), snow.fall = c(NA,NA,NA,NA,NA,NA,NA,NA), snow.depth = c(NA,NA,NA,NA,NA,NA,NA,NA), weekday = c("Montag","Donnerstag","Donnerstag","Donnerstag","Donnerstag","Donnerstag","Donnerstag","Donnerstag"), holiday = c(NA,NA,NA,NA,NA,NA,NA,NA), month = c("Januar", "März", "April", "Juni", "Juli", "September", "Oktober", "Dezember"))



daily_neighborhood_test_nn <- rbind(daily_neighborhood_test_nn, df_addrows)

daily_neighborhood_test_nn <- daily_neighborhood_test_nn %>% arrange(start_date)

#Dummyvariablen erstellen



daily_neighborhood_test_nn <- dummy_cols(daily_neighborhood_test_nn, c("weekday", "month"), remove_first_dummy = F, remove_selected_columns = T)

daily_neighborhood_test_nn <- na.omit(daily_neighborhood_test_nn)
daily_neighborhood_test_nn$month_Januar <- NULL
daily_neighborhood_test_nn$weekday_Montag <- NULL

daily_neighborhood_test_nn <- daily_neighborhood_test_nn[,c(1:12,15,13,14,16:17,21,25,18,24,23,22,19,28,27,26,20 ) ]

#Namen der Dummys bearbeiten
names(daily_neighborhood_test_nn) <- str_replace_all(names(daily_neighborhood_test_nn), c(" " = "_"))

#Dummys effektkodieren
daily_neighborhood_test_nn[,c(11:28)] <- effectcoding(daily_neighborhood_test_nn[,c(11:28)])
```

<<<<<<< HEAD
### Lineare Regression für ein Neighborhood

Eine lineare Regression für das Neighborhood Chelsea zu den Nutzerzahlen pro Tag.

```{r}
#Regression mit daily_neighborhood_train
options(max.print=450)
daily_neighborhood_model <- as.formula(anzahl ~ .)
lin_reg_daily_neighborhood <- lm(daily_neighborhood_model, daily_neighborhood_train)
summary(lin_reg_daily_neighborhood)

```

```{r}
#Vorhersage mit Testdaten
lin_reg_q2n_predictions <- predict(lin_reg_daily_neighborhood, daily_neighborhood_test)

test_q2_mse <- mean((daily_neighborhood_test$anzahl - lin_reg_q2n_predictions) ^ 2)
test_q2_rmse <- sqrt(mean((daily_neighborhood_test$anzahl - lin_reg_q2n_predictions) ^ 2))
test_q2_mse
test_q2_rmse
```

Wir bekommen einen RMSE von 2257. D.h. das die Vorhersage der Regression um ca 2257 Nutzer daneben liegt pro Tag. Dies ist ein sehr schlechtes Ergebnis. Man könnte jetzt Features entfernen die nicht statistisch signifikant sind und die Regression erneut durchlaufen lassen um zu gucken ob dies zu einer Verbesserung führt. Ich überspringe diesen Punkt und gehe weiter zur Visualisierung und zum LSTM.

```{r}
daily_vizdata <- data.frame( Date = daily_neighborhood_test$start_date, Values = daily_neighborhood_test$anzahl, LinReg = lin_reg_q2n_predictions)
ggplot() +
  labs(title = "Lineare Regression Vorhersage Täglicher Nutzerzahlen") +
  xlab("Date") + ylab("Anzahl") +
  geom_line(data = daily_vizdata, aes(y = Values, x = Date, color = "black")) +
  geom_line(data = daily_vizdata, aes(y = LinReg, x = Date, color = "orange")) +
  theme_minimal() +
  theme(plot.title = element_text(hjust = 0.5),
        panel.grid.major = element_blank(), panel.grid.minor = element_blank(),
        panel.border = element_blank(),
        axis.line = element_line(colour = "black"))+
  facet_wrap(month(daily_neighborhood_test$start_date, label = T, abbr = F), scales = "free_x") +
  scale_color_manual(name = "Legende", values = c("black" = "black", "orange" = "orange"), labels = c("Tatsächliche Nutzer", "Lineare Regression Vorhersage"))
```

Man kann in der Vorhersage sehen das die Schwankungen von der Regression erkannt werden aber die Werte Leider zu stark abweichen. Wie oben schon erwähnt müsste man diese Regression erst optimieren damit sie Aussagekräftig ist.  
=======
>>>>>>> 5de4129f

#### Arimax für ein Neighborhood

Mit Arimax findet man die optimalen Lags für ein LSTM Netz. Es ergibt sich ein optimaler LAg von 1.

```{r}
# Baue ARIMAX Model für Trainingsdaten
require(forecast)
n.arx.Y <- daily_neighborhood_train_nn$anzahl
n.arx.X <- as.matrix(daily_neighborhood_train_nn[,c(3:28)])
n.arx <- auto.arima(n.arx.Y, xreg = n.arx.X)
n.arx

non_seasonal_ar_order <- n.arx$arma[1] # p
non_seasonal_ma_order <- n.arx$arma[2] # q
seasonal_ar_order <- n.arx$arma[3]
seasonal_ma_order <- n.arx$arma[4]
period_of_data <- n.arx$arma[5]
non_seasonal_diff_order <- n.arx$arma[6] #d
seasonal_diff_order <- n.arx$arma[7]
```

#### LSTM für ein Neighborhood

Nun kommen wir zum Herzstück unserer Forschungsfrage, dem LSTM. Als erstes setze ich hier die Hyperparameter fest. Ich habe mich nach etlichen Probeläufen für eine Epochenanzahl von 200 und eine Batchsize von 2 entschieden. Der Lag und der Timestep sind vorgegeben durch ARIMAX. Ich nehme Nutzeranzahl und baue daraus eine stationäre Reihe und füge dieser einen Lag hinzu. 

```{r}
######
# LSTM

# Hyperparameters
ann.epochs    <- 200
ann.batchsize <- 2
ann.lags <- as.lags(non_seasonal_ar_order, type = "multivariate")
ann.timesteps <- as.timesteps(ann.lags, type = "multivariate")

# Transform y (= anzahl) into stationary and create lagged dataset
tsdiff <- as.data.frame(build_stationary(daily_neighborhood_train_nn$anzahl, k = ann.lags))
if (ann.lags > 0) {
  tsdiff <- tsdiff[c(-1:-ann.lags),]
  colnames(tsdiff) <- c("anzahl_diff", "adiff_lag1")
}

df.ann <- cbind.data.frame(daily_neighborhood_train_nn[c((ann.lags+2):nrow(daily_neighborhood_train_nn)),], tsdiff)
df.ann <- df.ann[,c(1:2,29:30,3:28)]
```

Resamplen der stationären Daten und hinzufügen von Datuminformation für die spätere Auswertung.

```{r}
# Neusortieren von stationären Daten weil die Variablen exogen sein müssen.
Y.resample <- resample.y(df.ann$anzahl_diff, ann.timesteps)
X.resample <- resample.X(df.ann[,4:30], ann.timesteps)
df.resample <- cbind.data.frame(Y.resample, X.resample)
colnames(df.resample)[1] <- c("anzahl_diff")

# Erweitere Daten um Datumsinformation für späütere Auswertung
df.resample$datehour <- df.ann$start_date[(ann.timesteps):nrow(df.ann)]
df.resample <- df.resample[,c(56, 1:55)]

df.train    <- df.resample

```

Einmal die stationären Daten einfügen und das Resamplen für die Testdaten

```{r}
tsdiff_t <- as.data.frame(build_stationary(daily_neighborhood_test_nn$anzahl, k = ann.lags))
if (ann.lags > 0) {
  tsdiff_t <- tsdiff_t[c(-1:-ann.lags),]
  colnames(tsdiff_t) <- c("anzahl_diff", "adiff_lag1")
}

df.ann_t <- cbind.data.frame(daily_neighborhood_test_nn[c((ann.lags+2):nrow(daily_neighborhood_test_nn)),], tsdiff_t)
df.ann_t <- df.ann_t[,c(1:2,29:30,3:28)]

# Neusortieren von stationären Daten weil die Variablen exogen sein müssen.
Y.resample_t <- resample.y(df.ann_t$anzahl_diff, ann.timesteps)
X.resample_t <- resample.X(df.ann_t[,4:30], ann.timesteps)
df.resample_t <- cbind.data.frame(Y.resample_t, X.resample_t)
colnames(df.resample_t)[1] <- c("anzahl_diff")

# Erweitere Daten um Datumsinformation für späütere Auswertung
df.resample_t$datehour <- df.ann_t$start_date[(ann.timesteps):nrow(df.ann_t)]
df.resample_t <- df.resample_t[,c(56, 1:55)]



df.test     <- df.resample_t

```

Nachdem jetzt die Trainingsdaten und die Testdaten fertig sind kann ich die Originaldaten speichern um später diese zu Nutzen um zu redifferenzieren. Danach normalisiere ich die Daten in den ausgewählten Spalten. Danach extrahiere ich die X und die Y Daten jeweils für die Trainings- und Testdaten

```{r}
test.start <- as.POSIXct("2017-02-04")


# Speichere original y Werte und den vorherrigen Wert des ersten Testwertes
y_test <- daily_neighborhood_test_nn$anzahl[(daily_neighborhood_test_nn$start_date >= test.start)] # original Bike Werte
y_prior_first_test <- daily_neighborhood_test_nn$anzahl[which(daily_neighborhood_test_nn$start_date == test.start)-1] # für das redifferencing



# Normalisiere trainings und test Datensets bis auf das Datum und die Dummy-Features
selected_columns <- which(colnames(df.train)%in%c("anzahl_diff", "adiff_lag1_1", "avg_tripduration_1", "avg_age_1",
                                                  "maximum.temperature_1", "minimum.temperature_1", "average.temperature_1",
                                                  "precipitation_1", "snow.fall_1", "snow.depth_1",
                                                  "adiff_lag1_2", "avg_tripduration_2", "avg_age_2", "maximum.temperature_2",
                                                  "minimum.temperature_2", "average.temperature_2", "precipitation_2", "snow.fall_2",
                                                  "snow.depth_2"
                                                  ))
nd <- normalize_data(df.train[,selected_columns], df.test[,selected_columns])   #  c(2:11,22:30)




df.train.norm <- df.train
df.train.norm[, selected_columns] <- nd$train
df.train.norm <- df.train.norm[,-1]



df.test.norm <- df.test
df.test.norm[, selected_columns] <- nd$test
df.test.norm <- df.test.norm[,-1]




# Extrahiere X und Y Daten
X.train <- df.train.norm[,-1]
Y.train <- df.train.norm[,1]

X.test <- df.test.norm[,-1]
Y.test <- df.test.norm[,1]


```

<<<<<<< HEAD
### Build Model
=======

#### Build Model
>>>>>>> 5de4129f

Mit der Funktion fit_lstm kann ich nun das LSTM aufbauen. Hier habe ich zusätzlich zu der Epochengröße und der Batchsize noch viele weitere Hyperparameter. Man kann ein validaton_split, eine k.fold crossvalidierung, dropout layer, hidden layers, outputlayer oder den optimizer einstellen. Da es bei neuronalen Netzen keinen einzigen richtigen Weg gibt muss man verschiedene Konstellationen ausprobieren um die richtige Wahl der Hyperparameter zu finden. Bei dem Netz im unteren Codechuck habe ich mich für einen Mix von verschiedenen Hyperparametern entschieden und habe dadurch ein RMSE von 50 erreicht. Das ist ein durchschnittliche Fehlerquote von 50 Personen pro Tag bei im durchschnitt 3900 Personen pro Tag eine Abweichung von 1,28%. D.h. das Netz macht seine Vorhersage mit 98,72 % richtig. Beim trainieren ist mir aufgefallen das bei größerer Epochenanzahl auch bessere Ergebnisse zu erzielen sind. Ich denke das hier sogar noch bessere Ergebnisse möglich sind wenn man mit mehr Rechenpower in der Cloud diese Netze laufen lässt. 

```{r}
# Build and fit LSTM model using k-fold cross validation    rmse = 50 // 35
lstm <- fit_lstm(X = X.train, y = Y.train,
                 timesteps = ann.timesteps,
                 validation_split = 0.05,
                 epochs = ann.epochs,
                 batchsize = c(NA,ann.batchsize),
                 k.fold = 3, k.optimizer = "min",
                 hidden = data.frame(c(50,25),c("tanh")),
                 dropout = c(0.5,0.1),
                 output_activation = "linear",
                 stateful = F, return_sequences = T,
                 loss = "mean_squared_error",
                 optimizer = "Ftrl",
                 metrics = c('mean_absolute_error'))


```

Speichere das Model

```{r}
#lstm %>% save_model_hdf5("LSTM_Daily")
```

Hier eine andere Variante, die zum Absturz von RStudio geführt hat.

```{r eval=FALSE, include=FALSE}
# Build and fit LSTM model using k-fold cross validation
lstm <- fit_lstm(X = X.train, y = Y.train,
                 timesteps = ann.timesteps,
                 #validation_split = 0.05,
                 epochs = ann.epochs,
                 batchsize = c(NA,ann.batchsize),
                 k.fold = 3, k.optimizer = "min",
                 hidden = data.frame(c(128,64,32),c("relu")),
                 #dropout = c(0.5,0.1),
                 output_activation = "linear",
                 stateful = F, return_sequences = T,
                 loss = "mean_squared_error",
                 optimizer = "Ftrl",
                 metrics = c('mean_absolute_error'))


```

## Modellvergleich

### Stündliche Vorhersage

In diesem letzten Schritt werden die RMSE Werte der linearen Regression und des LSTM Netzes miteinander verglichen.

```{r}
# Vergleich RMSE
print(paste("Linear Regression RMSE =", round(hourly_linreg_test_rmse, digits = 2)))
print(paste("LSTM RMSE =", round(hourly_lstm_rmse, digits = 2)))
```

Es ist klar zu sehen, dass das künstliche neuronale Netz ein weitaus besseres Ergebnis liefert, als die lineare Regression. Dies entspricht den Anfangserwartungen, da bereits früh zu sehen war, dass viele Bezüge zwischen den Variablen nicht linearer Natur sind. Das neuronale Netz kann die Zusammenhänge anders bewerten und bezieht ebenfalls die Komponente der Zeit mit ein. Besonders deutlich wird dies im visuellen vergleich. Es ist klar zu sehen, dass die LSTM Vorhersage beinah deckungsgleich mit den Originaldaten verläuft, wohingegen die Vorhersagewerte der linearen Regression die Schwankungen zwar mitnehmen, jedoch viel zu wenig ausgeprägt.

```{r}
ggplot() +
  labs(title = "Vergleich Der Vorhersagen Für Stündliche Nutzerzahlen") +
  xlab("Date") + ylab("User Count") +
  geom_line(data = hourly_graphdata, aes(y = Value, x = Date, color = "black")) +
  geom_line(data = hourly_graphdata, aes(y = Predictions, x = Date, color = "cadetblue")) +
  geom_line(data = hourly_graphdata, aes(x = Date, y = LinReg, color = "orange")) +
  theme_minimal() +
  theme(plot.title = element_text(hjust = 0.5),
        panel.grid.major = element_blank(), panel.grid.minor = element_blank(),
        panel.border = element_blank(),
        axis.line = element_line(colour = "black"))+
  facet_wrap(month(hourly.df.test$start_datetime, label = T, abbr = F), scales = "free_x") +
  scale_color_manual(name = "Legende", values = c("black"="black", "cadetblue" ="cadetblue", "orange" = "orange"),labels = c("Tatsächliche Nutzer", "LSTM Vorhersage", "Lineare Regression Vorhersage"))
```

### Tägliche Vorhersage

Im unteren Plot sieht man wie die Validation Score mit der Anzahl an Epochen abnimmt.

```{r}

average_mae_history <- lstm$avg_qual

require(ggplot2)
ggplot(average_mae_history, aes(x = epoch, y = validation_qual)) +
  labs(title = "LSTM: validation scores (MAE) per each epoch") +
  xlab("Epoch") + ylab("Validation score") +
  geom_line(color = "darkblue") +
  theme_bw() +
  theme(plot.title = element_text(hjust = 0.5),
        panel.grid.major = element_blank(), panel.grid.minor = element_blank(),
        panel.border = element_blank(),
        axis.line = element_line(colour = "black"))

ggplot(data = average_mae_history, aes(x = epoch, y = validation_qual)) +
  labs(title = "LSTM: validation scores (MAE) per each epoch") +
  xlab("Epoch") + ylab("Validation score") +
  geom_smooth(color = "darkblue") +
  theme_bw() +
  theme(plot.title = element_text(hjust = 0.5),
        panel.grid.major = element_blank(), panel.grid.minor = element_blank(),
        panel.border = element_blank(),
        axis.line = element_line(colour = "black"))
```

Nun machen wir die Vorhersage und berechnen den RMSE. Außerdem denormalisieren und dedifferenziren wir damit wir die echten Werte haben zum präsentieren.

```{r}
# Nutzerdifferenzen vorhersagen
lstm.X.test <- as.LSTM.X(X.test, ann.timesteps)
predictiondiff <- lstm$model %>% predict(lstm.X.test, batch_size = ann.batchsize)
predictiondiff <- denormalize(predictiondiff[,1], nd$min[1], nd$max[1])

# Differenzierung rückgängig machen
testseries <- c(y_prior_first_test, y_test)
testseries <- testseries[-NROW(testseries)]
predictions <- invert_differencing(predictiondiff, testseries)

# RMSE
lstm_rmse <- rmse(testseries, predictions)
lstm_rmse
```

Zuletzt werfen wir einen Blick auf den Plot. Dort sind die Vorhergesagten Nutzerzahlen und die echten Nutzerzahlen abgebildet. Man sieht das das Netz sehr gut die Schwankungen abbildet und auch sehr genau die Werte Vorhersagt.

```{r}

# Vorhersage für tägliche Nutzerzahlen für ein Neighborhood

graphdata <- data.frame(Date = df.test$datehour, Value = testseries, Predictions = predictions)
require(ggplot2)
ggplot() +
  labs(title = "LSTM Forecasting for Bikeusers") +
  xlab("Date") + ylab("Bikeuser") +
  geom_line(data = graphdata, aes(y = Value, x = Date), color = "darkblue") +
  geom_line(data = graphdata, aes(y = Predictions, x = Date), color = "red") +
  theme_bw() +
  theme(plot.title = element_text(hjust = 0.5),
        panel.grid.major = element_blank(), panel.grid.minor = element_blank(),
        panel.border = element_blank(),
        axis.line = element_line(colour = "black"))
```

Man sieht das die Graphen fast übereinander liegen und die Vorhersage mit den echten Nutzerzahlen fast identisch ist. Mit dieser Vorhersage könnte man nun die logistischen Operationen hinter einer Bikesharingflotte optimieren und so die Kundenzufriedenheit und Nutzbarkeit verbessern.

## Ausblick

Die Lösung für einen Bezirk ist zufriedenstellend. Um eine Lösung für alle Bezirke oder sogar alle Stationen zu erstellen, gibt es mehrere Möglichkeiten. Die erste Möglichkeit ist, für jeden Bezirk ein eigenes LSTM Netz zu erstellen, das ähnlich dem hier Vorgestellten aufgebaut ist. Dies kann analog auf Stationsebene erfolgen, da so das Problem der zu Großen Datenmengen in einer Rechenoperation umgangen wird. Des Weiteren ist es möglich nur ein künstliches neuronales Netz zu erstellen, das zeitgleich eine Vorhersage für alle Bezirke trifft. Hierfür muss das Vorgehen geringfügig angepasst werden. Ist in dem hier vorgestellten Netz die Target-Variable ein Vektor, so muss diese in einem gemeinsamen Netz eine Matrix sein, bestehend den Nutzerzahlen aller Bezirke. So entstehen mehrere Output-Units in einem Netz. Diese Lösung erfordert allerdings mehr Rechenleistung, als ein LSTM für nur einen Bezirk. Theoretisch ist dies auch auf Stationsebene möglich. Dies würde eine enorme Rechenleistung erfordern. Um dennoch eine Umsetzung zu ermöglichen, kann es sinnvoll sein eine Cloudplattform einzubinden. So wird genügend Rechenleistung zur Verfügung gestellt, um die entstehenden Datenmengen zielorientiert zu verarbeiten und eine zeitnahe Lösung zu gewährleisten.

Abschließend lassen sich beide Forschungsfragen zufriedenstellend beantworten. Sowohl tägliche, als auch stündliche Nutzerzahlen können mit Hilfe eines künstlichen neuronalen Netzes zuverlässig vorausgesagt werden. Dies ist bisher nur für einen Bezirk erfolgt, lässt sich aber auf alle anderen Bezirke, sowie Stationen übertragen. So kann eine genaue Vorhersage der Nutzerzahlen zur besseren Ressourcenplanung genutzt und die Kundenzufriedenheit gesteigert werden.

## Sources
https://www.kaggle.com/mathijs/weather-data-in-new-york-city-2016
https://www.citibikenyc.com/system-data
https://www.kaggle.com/meinertsen/new-york-city-taxi-trip-hourly-weather-data
https://www1.ncdc.noaa.gov/pub/data/cdo/documentation/LCD_documentation.pdf
https://www.ncdc.noaa.gov/cdo-web/confirmation
https://www.ncdc.noaa.gov/cdo-web/datasets/LCD/stations/WBAN:94728/detail
https://www.eecs.tufts.edu/~dsculley/papers/ad-click-prediction.pdf
https://keras.io/api/optimizers/
https://keras.io/api/optimizers/ftrl/
https://colah.github.io/posts/2015-08-Understanding-LSTMs/<|MERGE_RESOLUTION|>--- conflicted
+++ resolved
@@ -1879,9 +1879,6 @@
 test_data_q2 <- read_rds("Data/test_data_q2.RDS")
 ```
 
-<<<<<<< HEAD
-=======
-
 
 
 #### Aufbereitung Für Tägliche Analyse für ein Neighborhood
@@ -1914,8 +1911,6 @@
 
 
 
-
->>>>>>> 5de4129f
 ## Lineare Regression
 
 Um eine Vergleichsmöglichkeit für die Vorhersage der KNNs zu schaffen, wird eine lineare Regression als Benchmark durchgeführt. Es werden für die beiden Forschungsfragen lineare Regressionsmodelle erstellt, die mit den Testdaten eine Vorhersage für die Nutzeranzahl treffen. Der Fehler, der hierbei gemacht wird, wird in Form des **R**oot **M**ean **S**quared **E**rror (RMSE) gemessen und mit dem des KNN verglichen. Dieser gibt in diesem Fall die durchschnittliche Anzahl der Nutzer an, um die das Modell daneben liegt.
@@ -2073,9 +2068,9 @@
 test_q2_rmse
 ```
 
-<<<<<<< HEAD
+
 Der RMSE für alle NEighborhoods von der linearen Regression liegt bei 494,8 . Das heißt das sich die lineare Regression um ca 500 Nutzer pro Neighborhood pro Tag verschätzt. Dies ist in anbetracht der großen Datenmenge und der vielen Features ein guter Wert. Wenn man von ca. 3000 - 5000 Nutzern pro Station pro Tag ausgeht verschätzt sich die Regression um ca. 10-20%. Dies sind nur geschätzte Werte da die genauen Zahlen sehr varrieren.
-=======
+
 ### Tägliche Lineare Regression für ein Neighborhood
 
 Eine lineare Regression für das Neighborhood Chelsea zu den Nutzerzahlen pro Tag.
@@ -2123,7 +2118,7 @@
 Man kann in der Vorhersage sehen das die Schwankungen von der Regression erkannt werden aber die Werte Leider zu stark abweichen. Wie oben schon erwähnt müsste man diese Regression erst optimieren damit sie Aussagekräftig ist.  
 
 
->>>>>>> 5de4129f
+
 
 ## Künstliches Neuronales Netz
 
@@ -2569,51 +2564,7 @@
 daily_neighborhood_test_nn[,c(11:28)] <- effectcoding(daily_neighborhood_test_nn[,c(11:28)])
 ```
 
-<<<<<<< HEAD
-### Lineare Regression für ein Neighborhood
-
-Eine lineare Regression für das Neighborhood Chelsea zu den Nutzerzahlen pro Tag.
-
-```{r}
-#Regression mit daily_neighborhood_train
-options(max.print=450)
-daily_neighborhood_model <- as.formula(anzahl ~ .)
-lin_reg_daily_neighborhood <- lm(daily_neighborhood_model, daily_neighborhood_train)
-summary(lin_reg_daily_neighborhood)
-
-```
-
-```{r}
-#Vorhersage mit Testdaten
-lin_reg_q2n_predictions <- predict(lin_reg_daily_neighborhood, daily_neighborhood_test)
-
-test_q2_mse <- mean((daily_neighborhood_test$anzahl - lin_reg_q2n_predictions) ^ 2)
-test_q2_rmse <- sqrt(mean((daily_neighborhood_test$anzahl - lin_reg_q2n_predictions) ^ 2))
-test_q2_mse
-test_q2_rmse
-```
-
-Wir bekommen einen RMSE von 2257. D.h. das die Vorhersage der Regression um ca 2257 Nutzer daneben liegt pro Tag. Dies ist ein sehr schlechtes Ergebnis. Man könnte jetzt Features entfernen die nicht statistisch signifikant sind und die Regression erneut durchlaufen lassen um zu gucken ob dies zu einer Verbesserung führt. Ich überspringe diesen Punkt und gehe weiter zur Visualisierung und zum LSTM.
-
-```{r}
-daily_vizdata <- data.frame( Date = daily_neighborhood_test$start_date, Values = daily_neighborhood_test$anzahl, LinReg = lin_reg_q2n_predictions)
-ggplot() +
-  labs(title = "Lineare Regression Vorhersage Täglicher Nutzerzahlen") +
-  xlab("Date") + ylab("Anzahl") +
-  geom_line(data = daily_vizdata, aes(y = Values, x = Date, color = "black")) +
-  geom_line(data = daily_vizdata, aes(y = LinReg, x = Date, color = "orange")) +
-  theme_minimal() +
-  theme(plot.title = element_text(hjust = 0.5),
-        panel.grid.major = element_blank(), panel.grid.minor = element_blank(),
-        panel.border = element_blank(),
-        axis.line = element_line(colour = "black"))+
-  facet_wrap(month(daily_neighborhood_test$start_date, label = T, abbr = F), scales = "free_x") +
-  scale_color_manual(name = "Legende", values = c("black" = "black", "orange" = "orange"), labels = c("Tatsächliche Nutzer", "Lineare Regression Vorhersage"))
-```
-
-Man kann in der Vorhersage sehen das die Schwankungen von der Regression erkannt werden aber die Werte Leider zu stark abweichen. Wie oben schon erwähnt müsste man diese Regression erst optimieren damit sie Aussagekräftig ist.  
-=======
->>>>>>> 5de4129f
+
 
 #### Arimax für ein Neighborhood
 
@@ -2754,12 +2705,10 @@
 
 ```
 
-<<<<<<< HEAD
-### Build Model
-=======
+
 
 #### Build Model
->>>>>>> 5de4129f
+
 
 Mit der Funktion fit_lstm kann ich nun das LSTM aufbauen. Hier habe ich zusätzlich zu der Epochengröße und der Batchsize noch viele weitere Hyperparameter. Man kann ein validaton_split, eine k.fold crossvalidierung, dropout layer, hidden layers, outputlayer oder den optimizer einstellen. Da es bei neuronalen Netzen keinen einzigen richtigen Weg gibt muss man verschiedene Konstellationen ausprobieren um die richtige Wahl der Hyperparameter zu finden. Bei dem Netz im unteren Codechuck habe ich mich für einen Mix von verschiedenen Hyperparametern entschieden und habe dadurch ein RMSE von 50 erreicht. Das ist ein durchschnittliche Fehlerquote von 50 Personen pro Tag bei im durchschnitt 3900 Personen pro Tag eine Abweichung von 1,28%. D.h. das Netz macht seine Vorhersage mit 98,72 % richtig. Beim trainieren ist mir aufgefallen das bei größerer Epochenanzahl auch bessere Ergebnisse zu erzielen sind. Ich denke das hier sogar noch bessere Ergebnisse möglich sind wenn man mit mehr Rechenpower in der Cloud diese Netze laufen lässt. 
 
